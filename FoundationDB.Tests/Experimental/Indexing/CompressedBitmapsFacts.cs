﻿#region BSD Licence
/* Copyright (c) 2013-2014, Doxense SAS
All rights reserved.

Redistribution and use in source and binary forms, with or without
modification, are permitted provided that the following conditions are met:
	* Redistributions of source code must retain the above copyright
	  notice, this list of conditions and the following disclaimer.
	* Redistributions in binary form must reproduce the above copyright
	  notice, this list of conditions and the following disclaimer in the
	  documentation and/or other materials provided with the distribution.
	* Neither the name of Doxense nor the
	  names of its contributors may be used to endorse or promote products
	  derived from this software without specific prior written permission.

THIS SOFTWARE IS PROVIDED BY THE COPYRIGHT HOLDERS AND CONTRIBUTORS "AS IS" AND
ANY EXPRESS OR IMPLIED WARRANTIES, INCLUDING, BUT NOT LIMITED TO, THE IMPLIED
WARRANTIES OF MERCHANTABILITY AND FITNESS FOR A PARTICULAR PURPOSE ARE
DISCLAIMED. IN NO EVENT SHALL <COPYRIGHT HOLDER> BE LIABLE FOR ANY
DIRECT, INDIRECT, INCIDENTAL, SPECIAL, EXEMPLARY, OR CONSEQUENTIAL DAMAGES
(INCLUDING, BUT NOT LIMITED TO, PROCUREMENT OF SUBSTITUTE GOODS OR SERVICES;
LOSS OF USE, DATA, OR PROFITS; OR BUSINESS INTERRUPTION) HOWEVER CAUSED AND
ON ANY THEORY OF LIABILITY, WHETHER IN CONTRACT, STRICT LIABILITY, OR TORT
(INCLUDING NEGLIGENCE OR OTHERWISE) ARISING IN ANY WAY OUT OF THE USE OF THIS
SOFTWARE, EVEN IF ADVISED OF THE POSSIBILITY OF SUCH DAMAGE.
 */
#endregion

namespace FoundationDB.Layers.Experimental.Indexing.Tests
{
	using FoundationDB.Client;
	using NUnit.Framework;
	using System;
	using System.Collections.Generic;
	using System.Linq;
	using System.Text;
	using MathNet.Numerics.Distributions;
	using System.Diagnostics;
	using System.Globalization;
	using FoundationDB.Layers.Tuples;
	using System.IO;

	[TestFixture]
<<<<<<< HEAD
	[Category("LongRunning")] // disabled for now (takes too much time!)
=======
	[Category("LongRunning")]
>>>>>>> efbbf278
	public class CompressedBitmapsFacts
	{

		[Test]
		public void Test_EmptyBitmap()
		{
			// the empty bitmap shouldn't have any words
			var empty = CompressedBitmap.Empty;
			Assert.That(empty, Is.Not.Null.And.Count.EqualTo(0));

			//REVIEW: what should the bounds be for an empty bitmap?
			Assert.That(empty.Bounds.Lowest, Is.EqualTo(0), "empty.Bounds.Lowest");
			Assert.That(empty.Bounds.Highest, Is.EqualTo(-1), "empty.Bounds.Highest");
			Assert.That(empty.Bounds.IsEmpty, Is.True, "empty.Bounds.IsEmpty");

			// all bits should be unset
			Assert.That(empty.Test(0), Is.False);
			Assert.That(empty.Test(31), Is.False);
			Assert.That(empty.Test(32), Is.False);
			Assert.That(empty.Test(1234), Is.False);

			// binary representation should be 0 bytes
			var packed = empty.ToSlice();
			Assert.That(packed, Is.EqualTo(Slice.Empty));
		}

		private static void Verify(CompressedBitmapBuilder builder, SuperSlowUncompressedBitmap witness)
		{
			var bmpBuilder = builder.ToBitmap();
			var bmpWitness = witness.ToBitmap();
			Console.WriteLine("> B: {0,12} ({1,3}) {2}", bmpBuilder.Bounds, bmpBuilder.CountBits(), bmpBuilder.ToSlice().ToHexaString());
			Console.WriteLine("> W: {0,12} ({1,3}) {2}", bmpWitness.Bounds, bmpWitness.CountBits(), bmpWitness.ToSlice().ToHexaString());
			var rawBuilder = builder.ToBooleanArray();
			var rawWitness = witness.ToBooleanArray();
			Console.WriteLine("> B: " + bmpBuilder.Dump());
			Console.WriteLine("> W: " + bmpWitness.Dump());

			var a = SuperSlowUncompressedBitmap.Dump(rawBuilder).ToString().Split('\n');
			var b = SuperSlowUncompressedBitmap.Dump(rawWitness).ToString().Split('\n');

			Console.WriteLine(String.Join("\n", a.Zip(b, (x, y) => (x == y ? "= " : "##") + x + "\n  " + y)));

			Assert.That(rawBuilder, Is.EqualTo(rawWitness), "Uncompressed bitmap does not match");
		}

		private static bool SetBitAndVerify(CompressedBitmapBuilder builder, SuperSlowUncompressedBitmap witness, int offset)
		{
			Console.WriteLine();
			Console.WriteLine("Set({0}):", offset);
			bool actual = builder.Set(offset);
			bool expected = witness.Set(offset);
			Assert.That(actual, Is.EqualTo(expected), "Set({0})", offset);

			Verify(builder, witness);
			return actual;
		}

		private static bool ClearBitAndVerify(CompressedBitmapBuilder builder, SuperSlowUncompressedBitmap witness, int offset)
		{
			Console.WriteLine();
			Console.WriteLine("Clear({0}):", offset);
			bool actual = builder.Clear(offset);
			bool expected = witness.Clear(offset);
			Assert.That(actual, Is.EqualTo(expected), "Clear({0})", offset);

			Verify(builder, witness);
			return actual;
		}

		[Test]
		public void Test_CompressedBitmapBuilder_Set_Bits()
		{
			// start with an empty bitmap
			var builder = CompressedBitmap.Empty.ToBuilder();
			Assert.That(builder, Is.Not.Null.And.Count.EqualTo(0));
			var witness = new SuperSlowUncompressedBitmap();

			Assert.That(SetBitAndVerify(builder, witness, 0), Is.True);
			Assert.That(SetBitAndVerify(builder, witness, 17), Is.True);
			Assert.That(SetBitAndVerify(builder, witness, 17), Is.False);
			Assert.That(SetBitAndVerify(builder, witness, 31), Is.True);
			Assert.That(SetBitAndVerify(builder, witness, 1234), Is.True);
			Assert.That(SetBitAndVerify(builder, witness, 777), Is.True);
			Assert.That(SetBitAndVerify(builder, witness, 62), Is.True);
			Assert.That(SetBitAndVerify(builder, witness, 774), Is.True);
			Assert.That(SetBitAndVerify(builder, witness, 124), Is.True);
			Assert.That(SetBitAndVerify(builder, witness, 93), Is.True);
		}

		[Test]
		public void Test_CompressedBitmapBuilder_Clear_Bits()
		{
			var builder = CompressedBitmap.Empty.ToBuilder();
			Assert.That(builder, Is.Not.Null.And.Count.EqualTo(0));
			var witness = new SuperSlowUncompressedBitmap();

			// clearing anything in the empty bitmap is a no-op
			Assert.That(ClearBitAndVerify(builder, witness, 0), Is.False);
			Assert.That(ClearBitAndVerify(builder, witness, 42), Is.False);
			Assert.That(ClearBitAndVerify(builder, witness, int.MaxValue), Is.False);

			Assert.That(SetBitAndVerify(builder, witness, 42), Is.True);
			Assert.That(ClearBitAndVerify(builder, witness, 42), Is.True, "Clear just after set");
			Assert.That(ClearBitAndVerify(builder, witness, 42), Is.False, "Clear just after clear");

		}

		[Test]
		public void Test_CompressedBitmapBuilder_Linear_Sets()
		{
			// for each bit, from 0 to N-1, set it with proability P
			// => this test linear insertion, that always need to patch or append at the end of the bitmap

			var builder = CompressedBitmap.Empty.ToBuilder();
			var witness = new SuperSlowUncompressedBitmap();

			int N = 5 * 1000;
			int P = 100;

			var rnd = new Random(12345678);
			for (int i = 0; i < N; i++)
			{
				if (rnd.Next(P) == 42)
				{
					SetBitAndVerify(builder, witness, rnd.Next(N));
				}
			}
		}

		[Test]
		public void Test_CompressedBitmapBuilder_Random_Sets()
		{
			// randomly set K bits in a set of N possible bits (with possible overlap)
			// => this test random insertions that need to modifiy the inside of a bitmap

			var builder = CompressedBitmap.Empty.ToBuilder();
			var witness = new SuperSlowUncompressedBitmap();

			int N = 5 * 1000;
			int K = 100;

			var rnd = new Random(12345678);
			for (int i = 0; i < K; i++)
			{
				SetBitAndVerify(builder, witness, rnd.Next(N));
			}
		}

		[Test]
		public void Test_CompressedBitmapBuilder_Random_Sets_And_Clears()
		{
			// randomly alternate between setting and clearing random bits

			int K = 20;
			int S = 100;
			int C = 100;
			int N = 5 * 1000;

			var bmp = CompressedBitmap.Empty;

			var witness = new SuperSlowUncompressedBitmap();

			var rnd = new Random(12345678);
			for (int k = 0; k < K; k++)
			{
				Console.WriteLine("### Generation " + k);

				// convert to builder
				var builder = bmp.ToBuilder();
				Verify(builder, witness);

				// set S bits
				for (int i = 0; i < S; i++)
				{
					int p = rnd.Next(N);
					builder.Set(p);
					witness.Set(p);
					//SetBitAndVerify(builder, witness, p);
				}

				// clear C bits
				for (int i = 0; i < C; i++)
				{
					int p = rnd.Next(N);
					//ClearBitAndVerify(builder, witness, p);
					builder.Clear(p);
					witness.Clear(p);
				}

				// pack back to bitmap
				bmp = builder.ToBitmap();
				Console.WriteLine();
				Console.WriteLine("> Result of gen #{0}: {1}", k, bmp.Dump());
				Console.WriteLine("> " + bmp.ToSlice().ToHexaString());
				Console.WriteLine();
			}
		}

		[Test]
		public void TestFoo()
		{
			var rnd = new Random();

			Func<Slice, Slice> compress = (input) =>
			{
				Console.WriteLine("IN  [{0}] => {1}", input.Count, input);

				var writer = new CompressedBitmapWriter();
				int r = WordAlignHybridEncoder.CompressTo(input, writer);

				Slice compressed = writer.GetBuffer();
				Console.WriteLine("OUT [{0}] => {1} [r={2}]", compressed.Count, compressed, r);
				var sb = new StringBuilder();
				Console.WriteLine(WordAlignHybridEncoder.DumpCompressed(compressed).ToString());
				Console.WriteLine();
				return compressed;
			};

			compress(Slice.FromString("This is a test of the emergency broadcast system"));

			// all zeroes (multiple of 31 bits)
			compress(Slice.Repeat(0, 62));
			// all zeroes (with padding)
			compress(Slice.Repeat(0, 42));

			// all ones (multiple of 31 bits)
			compress(Slice.Repeat(255, 62));
			// all ones (with padding)
			compress(Slice.Repeat(255, 42));

			// random stuff (multiple of 31 bits)
			compress(Slice.Random(rnd, 42));
			// random stuff (with padding)
			compress(Slice.Random(rnd, 42));

			// mostly zeroes
			Action<byte[], int> setBit = (b, p) => { b[p >> 3] |= (byte)(1 << (p & 7)); };
			Func<int, byte[]> mostlyZeroes = (count) =>
			{
				var buf = new byte[1024];
				for (int i = 0; i < count; i++)
				{
					setBit(buf, rnd.Next(buf.Length * 8));
				}
				Console.WriteLine("Mostly zeroes: " + count);
				return buf;
			};

			compress(Slice.Create(mostlyZeroes(1)));
			compress(Slice.Create(mostlyZeroes(10)));
			compress(Slice.Create(mostlyZeroes(42)));
			compress(Slice.Create(mostlyZeroes(100)));


			// mostly ones
			Action<byte[], int> clearBit = (b, p) => { b[p >> 3] &= (byte)~(1 << (p & 7)); };
			Func<int, byte[]> mostlyOnes = (count) =>
			{
				var buf = new byte[1024];
				for (int i = 0; i < buf.Length; i++) buf[i] = 0xFF;
				for (int i = 0; i < 10; i++)
				{
					clearBit(buf, rnd.Next(buf.Length * 8));
				}
				Console.WriteLine("Mostly ones: " + count);
				return buf;
			};

			compress(Slice.Create(mostlyOnes(1)));
			compress(Slice.Create(mostlyOnes(10)));
			compress(Slice.Create(mostlyOnes(42)));
			compress(Slice.Create(mostlyOnes(100)));

			// progressive
			Func<byte[], int, bool> testBit = (b, p) => (b[p >> 3] & (1 << (p & 7))) != 0;

			const int VALUES = 8192;
			var buffer = new byte[VALUES / 8];
			var output = new CompressedBitmapWriter();
			WordAlignHybridEncoder.CompressTo(Slice.Create(buffer), output);
			Console.WriteLine("{0}\t{1}\t1024", 0, output.Length);
			for (int i = 0; i < VALUES / 8; i++)
			{
				int p;
				do
				{
					p = rnd.Next(VALUES);
				}
				while (testBit(buffer, p));

				setBit(buffer, p);

				output.Reset();
				WordAlignHybridEncoder.CompressTo(Slice.Create(buffer), output);
				Console.WriteLine("{0}\t{1}\t1024", 1.0d * (i + 1) / VALUES, output.Length);
			}

		}

		private class Character
		{
			public int Id { get; set; }
			public string Name { get; set; } // will mostly be used for sorting
			public string Gender { get; set; } // poor man's enum with 49%/49%/1% distribution
			public string Job { get; set; } // regular enum with random distribution
			public DateTime? Born { get; set; } // accurate to the day, usually used in range queries
			public bool Dead { get; set; } // zomg, spoilers ahead! probably used as an exclusion flag (like IsDeleted)

		}

		public class MemoryIndex<TKey>
		{
			public readonly Dictionary<TKey, CompressedBitmap> Values;
			public readonly Dictionary<TKey, int> Statistics;

			public MemoryIndex(IEqualityComparer<TKey> comparer = null)
			{
				comparer = comparer ?? EqualityComparer<TKey>.Default;
				this.Values = new Dictionary<TKey, CompressedBitmap>(comparer);
				this.Statistics = new Dictionary<TKey, int>(comparer);
			}

			public CompressedBitmap Lookup(TKey value)
			{
				CompressedBitmap bmp;
				return this.Values.TryGetValue(value, out bmp) ? bmp : null;
			}

			public int Count(TKey value)
			{
				int cnt;
				return this.Statistics.TryGetValue(value, out cnt) ? cnt : 0;
			}

			public double Frequency(TKey value)
			{
				return (double)Count(value) / this.Statistics.Values.Sum();
			}
		}

		private static Action<TDoc> MakeInserter<TDoc, TKey>(MemoryIndex<TKey> index, Func<TDoc, int> idFunc, Func<TDoc, TKey> keyFunc)
		{
			return (TDoc doc) =>
			{
				int docId = idFunc(doc);
				TKey indexedValue = keyFunc(doc);
				CompressedBitmap bmp;
				int count;
				if (!index.Values.TryGetValue(indexedValue, out bmp))
				{
					bmp = CompressedBitmap.Empty;
					count = 0;
				}
				else
				{
					count = index.Statistics[indexedValue];
				}

				var builder = bmp.ToBuilder();
				builder.Set(docId);
				index.Values[indexedValue] = builder.ToBitmap();
				index.Statistics[indexedValue] = count + 1;
			};
		}

		private static string MakeHeatMap(int[] map)
		{
			int max = map.Max();
			string scale = "`.:;+=xX$&#";
			double r = (double)(scale.Length - 1) / max;
			var chars = new char[map.Length];
			for (int i = 0; i < map.Length; i++)
			{
				if (map[i] == 0)
					chars[i] = '\xA0';
				else
					chars[i] = scale[(int)Math.Round(r * map[i], MidpointRounding.AwayFromZero)];
			}
			return new string(chars);
		}

		private static void DumpIndex<TKey, TVal>(string label, MemoryIndex<TKey> index, Func<TKey, int, TVal> orderBy, IComparer<TVal> comparer = null, bool heatMaps = false)
		{
			comparer = comparer ?? Comparer<TVal>.Default;

			int total = index.Statistics.Values.Sum();
			long totalLegacy = 0;
			int[] map = new int[100];
			double r = (double)(map.Length - 1) / total;
			Console.WriteLine("__{0}__", label);
			Console.WriteLine("| Indexed Value           |  Count | Total % | Words |  Lit%  | 1-Bits |  Word% |   Bitmap | ratio % |   Legacy  | ratio % |" + (heatMaps ? " HeatMap |" : ""));
			Console.WriteLine("|:------------------------|-------:|--------:|------:|-------:|-------:|-------:|---------:|--------:|----------:|--------:|" + (heatMaps ? ":-----------------------------------------------------------------------|" : ""));
			foreach (var kv in index.Values.OrderBy((kv) => orderBy(kv.Key, index.Count(kv.Key)), comparer))
			{
				var t = FdbTuple.Create(kv.Key);
				var tk = t.ToSlice();

				int bits, words, literals, fillers;
				double ratio;
				kv.Value.GetStatistics(out bits, out words, out literals, out fillers, out ratio);

				long legacyIndexSize = 0; // size estimate of a regular FDB index (..., "Value", GUID) = ""
				Array.Clear(map, 0, map.Length);
				foreach(var p in kv.Value.GetView())
				{
					map[(int)(r * p)]++;
					legacyIndexSize += 3 + tk.Count + 17;
				}
				totalLegacy += legacyIndexSize;

				int bytes = kv.Value.ToSlice().Count;

				Console.WriteLine(string.Format(
					CultureInfo.InvariantCulture,
					"| {0,-24}| {1,6:N0} | {2,6:N2}% | {3,5:N0} | {4,5:N1}% | {5,6:N0} | {6,6:N2} | {7,8:N0} | {8,6:N2}% | {9,9:N0} | {10,6:N2}% |" + (heatMaps ? " `{11}` |" : ""),
					/*0*/ t,
					/*1*/ index.Count(kv.Key),
					/*2*/ 100.0 * index.Frequency(kv.Key),
					/*3*/ words,
					/*4*/ (100.0 * literals) / words,
					/*5*/ bits,
					/*6*/ 1.0 * bits / words,
					/*7*/ bytes,
					/*8*/ 100.0 * ratio,
					/*9*/ legacyIndexSize,
					/*A*/ (100.0 * bytes) / legacyIndexSize,
					/*B*/ heatMaps ? MakeHeatMap(map) : ""
				));
			}

			Console.WriteLine(string.Format(
				CultureInfo.InvariantCulture,
				"> {0:N0} distinct value(s), {1:N0} document(s), {2:N0} bitmap bytes, {3:N0} legacy bytes",
				index.Values.Count,
				total,
				index.Values.Values.Sum(x => x.ToSlice().Count),
				totalLegacy
			));
		}

		private static List<Character> DumpIndexQueryResult(Dictionary<int, Character> characters, CompressedBitmap bitmap)
		{
			var results = new List<Character>();
			foreach (var docId in bitmap.GetView())
			{
				Character charac;
				Assert.That(characters.TryGetValue(docId, out charac), Is.True);

				results.Add(charac);
				Console.WriteLine("- {0}: {1} {2}{3}", docId, charac.Name, charac.Gender == "Male" ? "\u2642" : charac.Gender == "Female" ? "\u2640" : charac.Gender, charac.Dead ? " (\u271D)" : "");
			}
			return results;
		}

		[Test]
		public void Test_Merging_Multiple_Bitmaps()
		{
			var dataSet = new List<Character>()
			{
				new Character { Id = 1, Name = "Spike Spiegel", Gender = "Male", Job="Bounty_Hunter", Born = new DateTime(2044, 6, 26), Dead = true /* bang! */ },
				new Character { Id = 2, Name = "Jet Black", Gender = "Male", Job="Bounty_Hunter", Born = new DateTime(2035, 12, 13) },
				new Character { Id = 3, Name = "Faye Valentine", Gender = "Female", Job="Bounty_Hunter", Born = new DateTime(1994, 8, 14) },
				new Character { Id = 4, Name = "Edward Wong Hau Pepelu Tivruski IV", Gender = "Female", Job="Hacker", Born = new DateTime(2058, 1, 1) },
				new Character { Id = 5, Name = "Ein", Gender = "Male", Job="Dog" },
				new Character { Id = 6, Name = "Vicious", Gender = "Male", Job = "Vilain", Dead = true },
				new Character { Id = 7, Name = "Julia", Gender = "Female", Job = "Damsel_In_Distress", Dead = true /* It's all a dream */ },
				new Character { Id = 8, Name = "Victoria Tepsichore", Gender = "Female", Job = "Space_Trucker" },
				new Character { Id = 9, Name = "Punch", Gender = "Male", Job = "TV_Host" },
				new Character { Id = 10, Name = "Judy", Gender = "Female", Job = "TV_Host" },
			};

			// poor man's in memory database
			var database = new Dictionary<int, Character>();
			var indexByGender = new MemoryIndex<string>(StringComparer.OrdinalIgnoreCase);
			var indexByJob = new MemoryIndex<string>(StringComparer.OrdinalIgnoreCase);
			var indexOfTheDead = new MemoryIndex<bool>();

			// simulate building the indexes one document at a time
			var indexers = new[]
			{
				MakeInserter<Character, string>(indexByGender, (doc) => doc.Id, (doc) => doc.Gender),
				MakeInserter<Character, string>(indexByJob, (doc) => doc.Id, (doc) => doc.Job),
				MakeInserter<Character, bool>(indexOfTheDead, (doc) => doc.Id, (doc) => doc.Dead),
			};

			Console.WriteLine("Inserting into database...");
			foreach (var character in dataSet)
			{
				database[character.Id] = character;
				foreach (var indexer in indexers)
				{
					indexer(character);
				}
			}

			// dump the indexes
			Console.WriteLine();
			DumpIndex("Genders", indexByGender, (s, _) => s);

			Console.WriteLine();
			DumpIndex("Jobs", indexByJob, (s, _) => s);

			Console.WriteLine();
			DumpIndex("DeadOrAlive", indexOfTheDead, (s, _) => s);

			// Où sont les femmes ?
			Console.WriteLine();
			Console.WriteLine("indexByGender.Lookup('Female')");
			CompressedBitmap females = indexByGender.Lookup("Female");
			Assert.That(females, Is.Not.Null);
			Console.WriteLine("=> {0}", females.Dump());
			DumpIndexQueryResult(database, females);

			// R.I.P
			Console.WriteLine();
			Console.WriteLine("indexOfTheDead.Lookup(dead: true)");
			CompressedBitmap deadPeople = indexOfTheDead.Lookup(true);
			Assert.That(deadPeople, Is.Not.Null);
			Console.WriteLine("=> {0}", deadPeople.Dump());
			DumpIndexQueryResult(database, deadPeople);

			// combination of both
			Console.WriteLine();
			Console.WriteLine("indexByGender.Lookup('Female') AND indexOfTheDead.Lookup(dead: true)");
			var julia = WordAlignHybridEncoder.And(females, deadPeople);
			Console.WriteLine("=> {0}", julia.Dump());
			DumpIndexQueryResult(database, julia);

			// the crew
			Console.WriteLine();
			Console.WriteLine("indexByJob.Lookup('Bounty_Hunter' OR 'Hacker' OR 'Dog')");
			var bmps = new[] { "Bounty_Hunter", "Hacker", "Dog" }.Select(job => indexByJob.Lookup(job)).ToList();
			CompressedBitmap crew = null;
			foreach (var bmp in bmps)
			{
				if (crew == null)
					crew = bmp;
				else
					crew = WordAlignHybridEncoder.Or(crew, bmp);
			}
			crew = crew ?? CompressedBitmap.Empty;
			Console.WriteLine("=> {0}", crew.Dump());
			DumpIndexQueryResult(database, crew);

		}

		[Test]
		public void Test_Logical_Binary_Operations()
		{

			var a = SuperSlowUncompressedBitmap.FromBitString("0101").ToBitmap();
			var b = SuperSlowUncompressedBitmap.FromBitString("0011").ToBitmap();

			var and = a.And(b);
			Assert.That(and, Is.Not.Null);
			Assert.That(new SuperSlowUncompressedBitmap(and).ToBitString(), Is.EqualTo("0001000000000000000000000000000"), "a AND b");

			var or  = a.Or(b);
			Assert.That(or, Is.Not.Null);
			Assert.That(new SuperSlowUncompressedBitmap(or).ToBitString(), Is.EqualTo("0111000000000000000000000000000"), "a OR b");

			var xor = a.Xor(b);
			Assert.That(xor, Is.Not.Null);
			Assert.That(new SuperSlowUncompressedBitmap(xor).ToBitString(), Is.EqualTo("0110000000000000000000000000000"), "a XOR b");

			var andNot = a.AndNot(b);
			Assert.That(andNot, Is.Not.Null);
			Assert.That(new SuperSlowUncompressedBitmap(andNot).ToBitString(), Is.EqualTo("0100000000000000000000000000000"), "a AND NOT b");

			var orNot = a.OrNot(b);
			Assert.That(orNot, Is.Not.Null);
			Assert.That(new SuperSlowUncompressedBitmap(orNot).ToBitString(), Is.EqualTo("1101111111111111111111111111111"), "a OR NOT b");

			var xorNot = a.XorNot(b);
			Assert.That(xorNot, Is.Not.Null);
			Assert.That(new SuperSlowUncompressedBitmap(xorNot).ToBitString(), Is.EqualTo("1001111111111111111111111111111"));

		}

		#region Coin Toss...

		public sealed class CoinToss
		{
			public const int HEAD = 1; // 49.5%
			public const int TAIL = 2; // 49.5%
			public const int EDGE = 0; //  1.0%

			/// <summary>Toss unique id (random guid)</summary>
			public Guid Id { get; set; }
			/// <summary>False if the toss was discarded as invalid</summary>
			public bool Valid { get; set; } // 99.9% true, 0.1% false
			/// <summary>True for head, False for tails, null for edge</summary>
			public int Result { get; set; }
			/// <summary>Number of completed 360° flips</summary>
			public int Flips { get; set; }
			/// <summary>Coin elevation (in cm)</summary>
			public double Elevation { get; set; }
			/// <summary>true for daytime, false for nighttime</summary>
			public bool Daytime { get; set; }
			/// <summary>Name of location where the toss was performed</summary>
			public string Location { get; set; }
		}

		[Test]
		public void Test_Randomized_Data()
		{
			#region Data Generators...

			Random rnd = null; // initialized later

			var dfFlips = new Cauchy(10, 4, rnd);
			Func<int> makeFlips = () =>
			{
				int x = 0;
				while (x <= 0 || x >= 30) { x = (int)Math.Floor(dfFlips.Sample()); }
				return x;
			};

			var dfElev = new Cauchy(10, 1, rnd);
			Func<double> makeElevation = () =>
			{
				double x = 0;
				while (x <= 0.0 || x >= 30) { x = dfElev.Sample(); }
				return x;
			};

			bool flipFlop = false;
			Func<bool> makeFlipFlop = () =>
			{
				if (rnd.NextDouble() < 0.01) flipFlop = !flipFlop;
				return flipFlop;
			};

			var cities = new[]
			{ 
				"Paris", "Marseilles", "Lyon", "Toulouse", "Nice",
				"Nantes", "Strasbourg", "Montpellier", "Bordeaux", "Lille",
				"Rennes", "Reims", "Le Havre", "Saint-Étienne", "Toulon",
				"Grenoble", "Dijon", "Angers", "Saint-Denis", "Villeurbanne",
				"Nîmes", "Le Mans", "Clermont-Ferrand", "Aix-en-Provence", "Brest"
			};
			var dfLoc = new Cauchy(0, 1.25, rnd);
			Func<string> makeLocation = () =>
			{
				int x = cities.Length;
				while (x >= cities.Length) { x = (int)Math.Floor(Math.Abs(dfLoc.Sample())); }
				return cities[x];
			};
			Func<int> makeHeadsOrTails = () => rnd.NextDouble() < 0.01 ? CoinToss.EDGE : rnd.NextDouble() <= 0.5 ? CoinToss.HEAD : CoinToss.TAIL; // biased!
			Func<bool> makeValid = () => rnd.Next(1000) != 666;

			#endregion

			//foreach (var N in new[] { 1000, 2000, 5000, 10 * 1000, 20 * 1000, 50 * 1000, 100 * 1000 })
			const int N = 10 * 1000;
			{
				Console.WriteLine("=================================================================================================================================================================================================================================");
				Console.WriteLine("N = {0:N0}", N);
				Console.WriteLine("=================================================================================================================================================================================================================================");

				rnd = new Random(123456);

				var dataSet = Enumerable
					.Range(0, N)
					.Select(i => new KeyValuePair<int, CoinToss>(i, new CoinToss
					{
						Id = Guid.NewGuid(),
						Valid = makeValid(),
						Result = makeHeadsOrTails(),
						Flips = makeFlips(),
						Elevation = makeElevation(),
						Location = makeLocation(),
						Daytime = makeFlipFlop(),
					}))
					.ToList();

				var indexLoc = new MemoryIndex<string>(StringComparer.Ordinal);
				var indexValid = new MemoryIndex<bool>();
				var indexResult = new MemoryIndex<int>();
				var indexFlips = new MemoryIndex<int>();
				var indexElevation = new MemoryIndex<double>(); // quantized!
				var indexFlipFlop = new MemoryIndex<bool>();

				var inserters = new []
				{
					MakeInserter<KeyValuePair<int, CoinToss>, int>(indexResult, (kv) => kv.Key, (kv) => kv.Value.Result),
					MakeInserter<KeyValuePair<int, CoinToss>, bool>(indexValid, (kv) => kv.Key, (kv) => kv.Value.Valid),
					MakeInserter<KeyValuePair<int, CoinToss>, bool>(indexFlipFlop, (kv) => kv.Key, (kv) => kv.Value.Daytime),
					MakeInserter<KeyValuePair<int, CoinToss>, int>(indexFlips, (kv) => kv.Key, (kv) => kv.Value.Flips),
					MakeInserter<KeyValuePair<int, CoinToss>, double>(indexElevation, (kv) => kv.Key, (kv) => Math.Round(kv.Value.Elevation, 1, MidpointRounding.AwayFromZero)),
					MakeInserter<KeyValuePair<int, CoinToss>, string>(indexLoc, (kv) => kv.Key, (kv) => kv.Value.Location),
				};

				var database = new Dictionary<int, CoinToss>();
				//Console.Write("Inserting data: ...");
				foreach (var data in dataSet)
				{
					//if (database.Count % 1000 == 0) Console.Write("\rInserting data: {0} / {1}", database.Count, N);
					database[data.Key] = data.Value;
					foreach (var inserter in inserters) inserter(data);
				}
				//Console.WriteLine("\rInserting data: {0} / {1}", database.Count, N);

				Console.WriteLine();
				DumpIndex("Result", indexResult, (s, _) => s, heatMaps: true);

				Console.WriteLine();
				DumpIndex("Valid", indexValid, (s, _) => s, heatMaps: true);

				Console.WriteLine();
				DumpIndex("FlipFlops", indexFlipFlop, (s, _) => s, heatMaps: true);

				Console.WriteLine();
				DumpIndex("Flips", indexFlips, (s, _) => s, heatMaps: true);

				Console.WriteLine();
				DumpIndex("Location", indexLoc, (_, n) => -n, heatMaps: true);

				Console.WriteLine();
				DumpIndex("Elevation", indexElevation, (s, _) => s, heatMaps: true);

				//Console.WriteLine(indexValid.Values[true].Dump());
				//Console.WriteLine(indexValid.Values[true].ToSlice().ToHexaString());
				Console.WriteLine();
				Console.WriteLine();
			}

		}

		#endregion

		public void Test_BigBadIndexOfTheDead()
		{
			// simulate a dataset where 50,000 users create a stream of 10,000,000  events, with a non uniform distribution, ie: few users making the bulk, and a long tail of mostly inactive users
			const int N = 10 * 1000 * 1000;
			const int K = 50 * 1000;

			var rnd = new Random(123456);

			#region create a non uniform random distribution for the users

			// step1: create a semi random distribution for the values
			Console.WriteLine("Creating Probability Distribution Function for {0:N0} users...", K);
			var pk = new double[K];
			// step1: each gets a random score
			for (int i = 0; i < pk.Length; i++)
			{
				pk[i] = Math.Pow(rnd.NextDouble(), 10);
			}
			// then sort + reverse
			Array.Sort(pk); Array.Reverse(pk);
			// step2: spread
			double sum = 0;
			for(int i = 0; i < pk.Length;i++)
			{
				var s = pk[i];
				pk[i] = sum;
				sum += s;
			}
			// step3: normalize
			double r = (N - 1) / sum;
			for (int i = 0; i < pk.Length; i++)
			{
				pk[i] = Math.Floor(pk[i] * r);
			}
			sum = N;

			// step4: fudge the tail
			r = pk[pk.Length - 1];
			double delta = 1;
			for (int i = pk.Length - 2; i >= 0; i--)
			{
				if (pk[i] < r) break;
				r -= delta;
				delta *= 1.0001;
				pk[i] = r;
			}

			//for (int i = 0; i < pk.Length; i += 500)
			//{
			//	Console.WriteLine(pk[i].ToString("R", CultureInfo.InvariantCulture));
			//}

			int p25 = Array.BinarySearch(pk, 0.25 * sum); p25 = p25 < 0 ? ~p25 : p25;
			int p50 = Array.BinarySearch(pk, 0.50 * sum); p50 = p50 < 0 ? ~p50 : p50;
			int p75 = Array.BinarySearch(pk, 0.75 * sum); p75 = p75 < 0 ? ~p75 : p75;
			int p95 = Array.BinarySearch(pk, 0.95 * sum); p95 = p95 < 0 ? ~p95 : p95;
			Console.WriteLine("> PDF: P25={0:G2} %, P50={1:G2} %, P75={2:G2} %, P95={3:G2} %", 100.0 * p25 / K, 100.0 * p50 / K, 100.0 * p75 / K, 100.0 * p95 / K);

			#endregion

			#region Create the random event dataset...

			// a user will be selected randomnly, and will be able to produce a random number of consecutive events, until we reach the desired amount of events

			Console.WriteLine("Creating dataset for {0:N0} documents...", N);
			var dataSet = new int[N];
			//int j = 0;
			//for (int i = 0; i < N; i++)
			//{
			//	if (pk[j + 1] <= i) j++;
			//	dataSet[i] = j;
			//}
			//// scramble dataset
			//for (int i = 0; i < N;i++)
			//{
			//	var p = rnd.Next(i);
			//	var tmp = dataSet[i];
			//	dataSet[i] = dataSet[p];
			//	dataSet[p] = tmp;
			//}

			int user = 0;
			int j = 0;
			while (j < N)
			{
				if (rnd.NextDouble() * sum * 1.005 >= pk[user])
				{
					int n = 1 + (int)(Math.Pow(rnd.NextDouble(), 2) * 10);
					while (n-- > 0 && j < N)
					{
						dataSet[j++] = user;
					}
				}
				++user;
				if (user == K) user = 0;
			}

			Console.WriteLine("Computing control statistics...");
			// compute the control value for the counts per value
			var controlStats = dataSet
				.GroupBy(x => x).Select(g => new { Value = g.Key, Count = g.Count() })
				.OrderByDescending(x => x.Count)
				.ToList();
			Console.WriteLine("> Found {0:N0} unique values", controlStats.Count);

			#endregion

			// create pseudo-index
			Console.WriteLine("Indexing {0:N0} documents...", N);
			var sw = Stopwatch.StartNew();
			var index = new Dictionary<int, CompressedBitmapBuilder>(K);
			for (int id = 0; id < dataSet.Length; id++)
			{
				int value = dataSet[id];
				CompressedBitmapBuilder builder;
				if (!index.TryGetValue(value, out builder))
				{
					builder = new CompressedBitmapBuilder(CompressedBitmap.Empty);
					index[value] = builder;
				}
				builder.Set(id);
			}
			sw.Stop();
			Console.WriteLine("> Found {0:N0} unique values in {1:N1} sec", index.Count, sw.Elapsed.TotalSeconds);

			// verify the counts
			Console.WriteLine("Verifying index results...");
			var log = new StringWriter(CultureInfo.InvariantCulture);
			long totalBitmapSize = 0;
			j = 0;
			foreach (var kv in controlStats)
			{
				CompressedBitmapBuilder builder;
				Assert.That(index.TryGetValue(kv.Value, out builder), Is.True, "{0} is missing from index", kv.Value);
				var bmp = builder.ToBitmap();
				int bits, words, a, b;
				double ratio;
				bmp.GetStatistics(out bits, out words, out a, out b, out ratio);
				Assert.That(bits, Is.EqualTo(kv.Count), "{0} has invalid count", kv.Value);
				int sz = bmp.ToSlice().Count;
				log.WriteLine("{0,8} : {1,5} bits, {2} words ({3} lit. / {4} fil.), {5:N0} bytes, {6:N3} bytes/doc, {7:N2}% compression", kv.Value, bits, words, a, b, sz, 1.0 * sz / bits, 100.0 * (4 + 17 + sz) / (17 + (4 + 17) * bits));
				totalBitmapSize += sz;
				//if (j % 500 == 0) Console.WriteLine((100.0 * b / words));
				//if (j % 500 == 0) Console.WriteLine(bmp.Dump());
				j++;
			}
			Assert.That(index.Count, Is.EqualTo(controlStats.Count), "Some values have not been indexed properly");
			Console.WriteLine("> success!");
			Console.WriteLine("Total index size for {0:N0} documents and {1:N0} values is {2:N0} bytes", N, K, totalBitmapSize);

			Console.WriteLine();
			Console.WriteLine("Dumping results:");
			Trace.WriteLine(log.ToString());

		}

	}

}<|MERGE_RESOLUTION|>--- conflicted
+++ resolved
@@ -41,11 +41,7 @@
 	using System.IO;
 
 	[TestFixture]
-<<<<<<< HEAD
-	[Category("LongRunning")] // disabled for now (takes too much time!)
-=======
 	[Category("LongRunning")]
->>>>>>> efbbf278
 	public class CompressedBitmapsFacts
 	{
 
