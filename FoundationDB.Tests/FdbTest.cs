﻿#region BSD Licence
/* Copyright (c) 2013-2014, Doxense SAS
All rights reserved.

Redistribution and use in source and binary forms, with or without
modification, are permitted provided that the following conditions are met:
	* Redistributions of source code must retain the above copyright
	  notice, this list of conditions and the following disclaimer.
	* Redistributions in binary form must reproduce the above copyright
	  notice, this list of conditions and the following disclaimer in the
	  documentation and/or other materials provided with the distribution.
	* Neither the name of Doxense nor the
	  names of its contributors may be used to endorse or promote products
	  derived from this software without specific prior written permission.

THIS SOFTWARE IS PROVIDED BY THE COPYRIGHT HOLDERS AND CONTRIBUTORS "AS IS" AND
ANY EXPRESS OR IMPLIED WARRANTIES, INCLUDING, BUT NOT LIMITED TO, THE IMPLIED
WARRANTIES OF MERCHANTABILITY AND FITNESS FOR A PARTICULAR PURPOSE ARE
DISCLAIMED. IN NO EVENT SHALL <COPYRIGHT HOLDER> BE LIABLE FOR ANY
DIRECT, INDIRECT, INCIDENTAL, SPECIAL, EXEMPLARY, OR CONSEQUENTIAL DAMAGES
(INCLUDING, BUT NOT LIMITED TO, PROCUREMENT OF SUBSTITUTE GOODS OR SERVICES;
LOSS OF USE, DATA, OR PROFITS; OR BUSINESS INTERRUPTION) HOWEVER CAUSED AND
ON ANY THEORY OF LIABILITY, WHETHER IN CONTRACT, STRICT LIABILITY, OR TORT
(INCLUDING NEGLIGENCE OR OTHERWISE) ARISING IN ANY WAY OUT OF THE USE OF THIS
SOFTWARE, EVEN IF ADVISED OF THE POSSIBILITY OF SUCH DAMAGE.
 */
#endregion

namespace FoundationDB.Client.Tests
{
	using FoundationDB.Layers.Directories;
	using NUnit.Framework;
	using System;
	using System.Diagnostics;
	using System.Globalization;
	using System.Threading;
	using System.Threading.Tasks;

	/// <summary>Base class for all FoundationDB tests</summary>
	public abstract class FdbTest
	{

		private CancellationTokenSource m_cts;
		private CancellationToken m_ct;
		private Stopwatch m_timer;

		[SetUp]
		protected void BeforeEachTest()
		{
			lock (this)
			{
				m_cts = null;
				m_ct = CancellationToken.None;
			}

			//note: some test runners fail with a nulref in the Test.FullName property ...
			string fullName;
			try
			{
				fullName = TestContext.CurrentContext.Test.FullName;
			}
			catch
			{
				fullName = this.GetType().Name + ".???";
			}
			Trace.WriteLine("=== " + fullName + "() === " + DateTime.Now.TimeOfDay);

			m_timer = Stopwatch.StartNew();
		}

		[TearDown]
		protected void AfterEachTest()
		{
			m_timer.Stop();
			if (m_cts != null)
			{
				try { m_cts.Cancel(); } catch { }
				m_cts.Dispose();
			}
		}

		/// <summary>Time elapsed since the start of the current test</summary>
		protected TimeSpan TestElapsed
		{
			[DebuggerStepThrough]
			get { return m_timer.Elapsed; }
		}

		/// <summary>Cancellation token usable by any test</summary>
		protected CancellationToken Cancellation
		{
			[DebuggerStepThrough]
			get
			{
				if (m_cts == null) SetupCancellation();
				return m_ct;
			}
		}

		private void SetupCancellation()
		{
			lock (this)
			{
				if (m_cts == null)
				{
					m_cts = new CancellationTokenSource();
					m_ct = m_cts.Token;
				}
			}
		}

		/// <summary>Connect to the local test database</summary>
		[DebuggerStepThrough]
		protected Task<IFdbDatabase> OpenTestDatabaseAsync()
		{
			return TestHelpers.OpenTestDatabaseAsync(this.Cancellation);
		}

		/// <summary>Connect to the local test database</summary>
		[DebuggerStepThrough]
		protected Task<IFdbDatabase> OpenTestPartitionAsync()
		{
			return TestHelpers.OpenTestPartitionAsync(this.Cancellation);
		}

		[DebuggerStepThrough]
		protected Task<FdbDirectorySubspace> GetCleanDirectory(IFdbDatabase db, params string[] path)
		{
			return TestHelpers.GetCleanDirectory(db, path, this.Cancellation);
		}

		[DebuggerStepThrough]
		protected Task DumpSubspace(IFdbDatabase db, IFdbSubspace subspace)
		{
			return TestHelpers.DumpSubspace(db, subspace, this.Cancellation);
		}

		[DebuggerStepThrough]
		protected async Task DeleteSubspace(IFdbDatabase db, IFdbSubspace subspace)
		{
			using (var tr = db.BeginTransaction(this.Cancellation))
			{
				tr.ClearRange(subspace);
				await tr.CommitAsync();
			}
		}

		#region Logging...

		// These methods are just there to help with the problem of culture-aware string formatting

<<<<<<< HEAD
=======
		[DebuggerStepThrough]
>>>>>>> d9028e5e
		protected static void Log(string text)
		{
			Console.WriteLine(text);
		}

<<<<<<< HEAD
		protected static void Log(string format, object arg0)
		{
			Log(String.Format(CultureInfo.InvariantCulture, format, arg0));
		}

		protected static void Log(string format, object arg0, object arg1)
		{
			Log(String.Format(CultureInfo.InvariantCulture, format, arg0, arg1));
		}

=======
		[DebuggerStepThrough]
		protected static void Log()
		{
			Log(String.Empty);
		}

		[DebuggerStepThrough]
		protected static void Log(object item)
		{
			if (item == null)
			{
				Log("null");
			}
			else
			{
				Log(String.Format(CultureInfo.InvariantCulture, "[{0}] {1}", item.GetType().Name, item));
			}
		}

		[DebuggerStepThrough]
		protected static void Log(string format, object arg0)
		{
			Log(String.Format(CultureInfo.InvariantCulture, format, arg0));
		}

		[DebuggerStepThrough]
		protected static void Log(string format, object arg0, object arg1)
		{
			Log(String.Format(CultureInfo.InvariantCulture, format, arg0, arg1));
		}

		[DebuggerStepThrough]
>>>>>>> d9028e5e
		protected static void Log(string format, params object[] args)
		{
			Log(String.Format(CultureInfo.InvariantCulture, format, args));
		}

		#endregion

	}
}<|MERGE_RESOLUTION|>--- conflicted
+++ resolved
@@ -149,27 +149,12 @@
 
 		// These methods are just there to help with the problem of culture-aware string formatting
 
-<<<<<<< HEAD
-=======
 		[DebuggerStepThrough]
->>>>>>> d9028e5e
 		protected static void Log(string text)
 		{
 			Console.WriteLine(text);
 		}
 
-<<<<<<< HEAD
-		protected static void Log(string format, object arg0)
-		{
-			Log(String.Format(CultureInfo.InvariantCulture, format, arg0));
-		}
-
-		protected static void Log(string format, object arg0, object arg1)
-		{
-			Log(String.Format(CultureInfo.InvariantCulture, format, arg0, arg1));
-		}
-
-=======
 		[DebuggerStepThrough]
 		protected static void Log()
 		{
@@ -202,7 +187,6 @@
 		}
 
 		[DebuggerStepThrough]
->>>>>>> d9028e5e
 		protected static void Log(string format, params object[] args)
 		{
 			Log(String.Format(CultureInfo.InvariantCulture, format, args));
