﻿#region BSD Licence
/* Copyright (c) 2013, Doxense SARL
All rights reserved.

Redistribution and use in source and binary forms, with or without
modification, are permitted provided that the following conditions are met:
	* Redistributions of source code must retain the above copyright
	  notice, this list of conditions and the following disclaimer.
	* Redistributions in binary form must reproduce the above copyright
	  notice, this list of conditions and the following disclaimer in the
	  documentation and/or other materials provided with the distribution.
	* Neither the name of Doxense nor the
	  names of its contributors may be used to endorse or promote products
	  derived from this software without specific prior written permission.

THIS SOFTWARE IS PROVIDED BY THE COPYRIGHT HOLDERS AND CONTRIBUTORS "AS IS" AND
ANY EXPRESS OR IMPLIED WARRANTIES, INCLUDING, BUT NOT LIMITED TO, THE IMPLIED
WARRANTIES OF MERCHANTABILITY AND FITNESS FOR A PARTICULAR PURPOSE ARE
DISCLAIMED. IN NO EVENT SHALL <COPYRIGHT HOLDER> BE LIABLE FOR ANY
DIRECT, INDIRECT, INCIDENTAL, SPECIAL, EXEMPLARY, OR CONSEQUENTIAL DAMAGES
(INCLUDING, BUT NOT LIMITED TO, PROCUREMENT OF SUBSTITUTE GOODS OR SERVICES;
LOSS OF USE, DATA, OR PROFITS; OR BUSINESS INTERRUPTION) HOWEVER CAUSED AND
ON ANY THEORY OF LIABILITY, WHETHER IN CONTRACT, STRICT LIABILITY, OR TORT
(INCLUDING NEGLIGENCE OR OTHERWISE) ARISING IN ANY WAY OUT OF THE USE OF THIS
SOFTWARE, EVEN IF ADVISED OF THE POSSIBILITY OF SUCH DAMAGE.
 */
#endregion

namespace FoundationDB.Linq.Tests
{
	using FoundationDB.Async;
	using FoundationDB.Client.Tests;
	using FoundationDB.Layers.Tuples;
	using NUnit.Framework;
	using System;
	using System.Collections.Generic;
	using System.Diagnostics;
	using System.Linq;
	using System.Runtime.ExceptionServices;
	using System.Threading;
	using System.Threading.Tasks;

	[TestFixture]
	public class FdbAsyncEnumerableFacts : FdbTest
	{

		[Test]
		public async Task Test_Can_Convert_Enumerable_To_AsyncEnumerable()
		{
			// we need to make sure this works, because we will use this a lot for other tests

			var source = Enumerable.Range(0, 10).ToAsyncEnumerable();
			Assert.That(source, Is.Not.Null);

			var results = new List<int>();
			using (var iterator = source.GetEnumerator())
			{
				while (await iterator.MoveNext(CancellationToken.None))
				{
					Assert.That(results.Count, Is.LessThan(10));
					results.Add(iterator.Current);
				}
			}
			Assert.That(results.Count, Is.EqualTo(10));
			Assert.That(results, Is.EqualTo(new int[] { 0, 1, 2, 3, 4, 5, 6, 7, 8, 9 }));
		}

		[Test]
		public async Task Test_Can_Convert_Enumerable_To_AsyncEnumerable_With_Async_Transform()
		{
			// we need to make sure this works, because we will use this a lot for other tests

			var source = Enumerable.Range(0, 10).ToAsyncEnumerable(async (x) =>
			{
				await Task.Delay(10);
				return x + 1;
			});
			Assert.That(source, Is.Not.Null);

			var results = new List<int>();
			using (var iterator = source.GetEnumerator())
			{
				while (await iterator.MoveNext(CancellationToken.None))
				{
					Assert.That(results.Count, Is.LessThan(10));
					results.Add(iterator.Current);
				}
			}
			Assert.That(results.Count, Is.EqualTo(10));
			Assert.That(results, Is.EqualTo(new int[] { 1, 2, 3, 4, 5, 6, 7, 8, 9, 10 }));
		}

		[Test]
		public async Task Test_Can_ToListAsync()
		{
			var source = Enumerable.Range(0, 10).ToAsyncEnumerable();

			List<int> list = await source.ToListAsync();
			Assert.That(list, Is.EqualTo(new int[] { 0, 1, 2, 3, 4, 5, 6, 7, 8, 9 }));
		}

		[Test]
		public async Task Test_Can_ToListAsync_Big()
		{
			var source = Enumerable.Range(0, 1000).ToAsyncEnumerable();

			List<int> list = await source.ToListAsync();
			Assert.That(list, Is.EqualTo(Enumerable.Range(0, 1000).ToList()));
		}

		[Test]
		public async Task Test_Can_ToArrayAsync()
		{
			var source = Enumerable.Range(0, 10).ToAsyncEnumerable();

			int[] array = await source.ToArrayAsync();
			Assert.That(array, Is.EqualTo(new int[] { 0, 1, 2, 3, 4, 5, 6, 7, 8, 9 }));
		}

		[Test]
		public async Task Test_Can_ToArrayAsync_Big()
		{
			var source = Enumerable.Range(0, 1000).ToAsyncEnumerable();

			int[] array = await source.ToArrayAsync();

			Assert.That(array, Is.EqualTo(Enumerable.Range(0, 1000).ToArray()));
		}

		[Test]
		public async Task Test_Empty()
		{
			var empty = FdbAsyncEnumerable.Empty<int>();
			Assert.That(empty, Is.Not.Null);

			var results = await empty.ToListAsync();
			Assert.That(results, Is.Empty);

			bool any = await empty.AnyAsync();
			Assert.That(any, Is.False);

			bool none = await empty.NoneAsync();
			Assert.That(none, Is.True);

			int count = await empty.CountAsync();
			Assert.That(count, Is.EqualTo(0));
		}

		[Test]
		public async Task Test_Singleton()
		{
			var singleton = FdbAsyncEnumerable.Singleton(42);
			Assert.That(singleton, Is.Not.Null);

			var results = await singleton.ToListAsync();
			Assert.That(results, Is.EqualTo(new int[] { 42 }));

			bool any = await singleton.AnyAsync();
			Assert.That(any, Is.True);

			bool none = await singleton.NoneAsync();
			Assert.That(none, Is.False);

			int count = await singleton.CountAsync();
			Assert.That(count, Is.EqualTo(1));
		}

		[Test]
		public async Task Test_Can_Select_Sync()
		{
			var source = Enumerable.Range(0, 10).ToAsyncEnumerable();

			var selected = source.Select(x => x + 1);
			Assert.That(selected, Is.Not.Null);
			Assert.That(selected, Is.InstanceOf<FdbWhereSelectAsyncIterator<int, int>>());

			var results = await selected.ToListAsync();
			Assert.That(results, Is.EqualTo(new int[] { 1, 2, 3, 4, 5, 6, 7, 8, 9, 10 }));
		}

		[Test]
		public async Task Test_Can_Select_Async()
		{
			var source = Enumerable.Range(0, 10).ToAsyncEnumerable();

			var selected = source.Select(async (x) =>
			{
				await Task.Delay(10);
				return x + 1;
			});
			Assert.That(selected, Is.Not.Null);
			Assert.That(selected, Is.InstanceOf<FdbWhereSelectAsyncIterator<int, int>>());

			var results = await selected.ToListAsync();
			Assert.That(results, Is.EqualTo(new int[] { 1, 2, 3, 4, 5, 6, 7, 8, 9, 10 }));
		}

		[Test]
		public async Task Test_Can_Select_Multiple_Times()
		{
			var source = Enumerable.Range(0, 10).ToAsyncEnumerable();

			var squares = source.Select(x => (long)x * x);
			Assert.That(squares, Is.Not.Null);
			Assert.That(squares, Is.InstanceOf<FdbWhereSelectAsyncIterator<int, long>>());

			var roots = squares.Select(x => Math.Sqrt(x));
			Assert.That(roots, Is.Not.Null);
			Assert.That(roots, Is.InstanceOf<FdbWhereSelectAsyncIterator<int, double>>());

			var results = await roots.ToListAsync();
			Assert.That(results, Is.EqualTo(new double[] { 0.0, 1.0, 2.0, 3.0, 4.0, 5.0, 6.0, 7.0, 8.0, 9.0 }));
		}

		[Test]
		public async Task Test_Can_Select_Async_Multiple_Times()
		{
			var source = Enumerable.Range(0, 10).ToAsyncEnumerable();

			var squares = source.Select(x => Task.FromResult((long)x * x));
			Assert.That(squares, Is.Not.Null);
			Assert.That(squares, Is.InstanceOf<FdbWhereSelectAsyncIterator<int, long>>());

			var roots = squares.Select(x => Task.FromResult(Math.Sqrt(x)));
			Assert.That(roots, Is.Not.Null);
			Assert.That(roots, Is.InstanceOf<FdbWhereSelectAsyncIterator<int, double>>());

			var results = await roots.ToListAsync();
			Assert.That(results, Is.EqualTo(new double[] { 0.0, 1.0, 2.0, 3.0, 4.0, 5.0, 6.0, 7.0, 8.0, 9.0 }));
		}

		[Test]
		public async Task Test_Can_Where()
		{
			var source = Enumerable.Range(0, 10).ToAsyncEnumerable();

			var query = source.Where(x => x % 2 == 1);
			Assert.That(query, Is.Not.Null);

			var results = await query.ToListAsync();
			Assert.That(results, Is.EqualTo(new int[] { 1, 3, 5, 7, 9 }));
		}

		[Test]
		public async Task Test_Can_Take()
		{
			var source = Enumerable.Range(0, 42).ToAsyncEnumerable();

			var query = source.Take(10);
			Assert.That(query, Is.Not.Null);
			Assert.That(query, Is.InstanceOf<FdbWhereSelectAsyncIterator<int, int>>());

			var results = await query.ToListAsync();
			Assert.That(results, Is.EqualTo(new int[] { 0, 1, 2, 3, 4, 5, 6, 7, 8, 9 }));
		}


		[Test]
		public async Task Test_Can_Where_And_Take()
		{
			var source = Enumerable.Range(0, 42).ToAsyncEnumerable();

			var query = source
				.Where(x => x % 2 == 1)
				.Take(10);
			Assert.That(query, Is.Not.Null);
			Assert.That(query, Is.InstanceOf<FdbWhereSelectAsyncIterator<int, int>>());

			var results = await query.ToListAsync();
			Assert.That(results, Is.EqualTo(new int[] { 1, 3, 5, 7, 9, 11, 13, 15, 17, 19 }));
		}

		[Test]
		public async Task Test_Can_Take_And_Where()
		{
			var source = Enumerable.Range(0, 42).ToAsyncEnumerable();

			var query = source
				.Take(10)
				.Where(x => x % 2 == 1);
			Assert.That(query, Is.Not.Null);
			Assert.That(query, Is.InstanceOf<FdbWhereAsyncIterator<int>>());

			var results = await query.ToListAsync();
			Assert.That(results, Is.EqualTo(new int[] { 1, 3, 5, 7, 9 }));
		}

		[Test]
		public async Task Test_Can_Combine_Where_Clauses()
		{
			var source = Enumerable.Range(0, 42).ToAsyncEnumerable();

			var query = source
				.Where(x => x % 2 == 1)
				.Where(x => x % 3 == 0);
			Assert.That(query, Is.Not.Null);
			Assert.That(query, Is.InstanceOf<FdbWhereAsyncIterator<int>>()); // should have been optimized

			var results = await query.ToListAsync();
			Assert.That(results, Is.EqualTo(new int[] { 3, 9, 15, 21, 27, 33, 39 }));
		}

		[Test]
		public async Task Test_Can_Skip_And_Where()
		{
			var source = Enumerable.Range(0, 42).ToAsyncEnumerable();

			var query = source
				.Skip(21)
				.Where(x => x % 2 == 1);
			Assert.That(query, Is.Not.Null);
			Assert.That(query, Is.InstanceOf<FdbWhereAsyncIterator<int>>());

			var results = await query.ToListAsync();
			Assert.That(results, Is.EqualTo(new int[] { 21, 23, 25, 27, 29, 31, 33, 35, 37, 39, 41 }));
		}

		[Test]
		public async Task Test_Can_Where_And_Skip()
		{
			var source = Enumerable.Range(0, 42).ToAsyncEnumerable();

			var query = source
				.Where(x => x % 2 == 1)
				.Skip(15);
			Assert.That(query, Is.Not.Null);
			Assert.That(query, Is.InstanceOf<FdbWhereSelectAsyncIterator<int, int>>()); // should be optimized

			var results = await query.ToListAsync();
			Assert.That(results, Is.EqualTo(new int[] { 31, 33, 35, 37, 39, 41 }));
		}

		[Test]
		public async Task Test_Can_SelectMany()
		{
			var source = Enumerable.Range(0, 5).ToAsyncEnumerable();

			var query = source.SelectMany((x) => Enumerable.Repeat((char)(65 + x), x));
			Assert.That(query, Is.Not.Null);

			var results = await query.ToListAsync();
			Assert.That(results, Is.EqualTo(new [] { 'B', 'C', 'C', 'D', 'D', 'D', 'E', 'E', 'E', 'E' }));
		}

		[Test]
		public async Task Test_Can_Get_First()
		{
			var source = Enumerable.Range(42, 3).ToAsyncEnumerable();
			int first = await source.FirstAsync();
			Assert.That(first, Is.EqualTo(42));

			source = FdbAsyncEnumerable.Empty<int>();
			Assert.That(() => source.FirstAsync().GetAwaiter().GetResult(), Throws.InstanceOf<InvalidOperationException>());

		}

		[Test]
		public async Task Test_Can_Get_FirstOrDefault()
		{
			var source = Enumerable.Range(42, 3).ToAsyncEnumerable();
			int first = await source.FirstOrDefaultAsync();
			Assert.That(first, Is.EqualTo(42));

			source = FdbAsyncEnumerable.Empty<int>();
			first = await source.FirstOrDefaultAsync();
			Assert.That(first, Is.EqualTo(0));

		}

		[Test]
		public async Task Test_Can_Get_Single()
		{
			var source = Enumerable.Range(42, 1).ToAsyncEnumerable();
			int first = await source.SingleAsync();
			Assert.That(first, Is.EqualTo(42));

			source = FdbAsyncEnumerable.Empty<int>();
			Assert.That(() => source.SingleAsync().GetAwaiter().GetResult(), Throws.InstanceOf<InvalidOperationException>());

			source = Enumerable.Range(42, 3).ToAsyncEnumerable();
			Assert.That(() => source.SingleAsync().GetAwaiter().GetResult(), Throws.InstanceOf<InvalidOperationException>());

		}

		[Test]
		public async Task Test_Can_Get_SingleOrDefault()
		{
			var source = Enumerable.Range(42, 1).ToAsyncEnumerable();
			int first = await source.SingleOrDefaultAsync();
			Assert.That(first, Is.EqualTo(42));

			source = FdbAsyncEnumerable.Empty<int>();
			first = await source.SingleOrDefaultAsync();
			Assert.That(first, Is.EqualTo(0));

			source = Enumerable.Range(42, 3).ToAsyncEnumerable();
			Assert.That(() => source.SingleOrDefaultAsync().GetAwaiter().GetResult(), Throws.InstanceOf<InvalidOperationException>());
		}

		[Test]
		public async Task Test_Can_Get_Last()
		{
			var source = Enumerable.Range(42, 3).ToAsyncEnumerable();
			int first = await source.LastAsync();
			Assert.That(first, Is.EqualTo(44));

			source = FdbAsyncEnumerable.Empty<int>();
			Assert.That(() => source.LastAsync().GetAwaiter().GetResult(), Throws.InstanceOf<InvalidOperationException>());

		}

		[Test]
		public async Task Test_Can_Get_LastOrDefault()
		{
			var source = Enumerable.Range(42, 3).ToAsyncEnumerable();
			int first = await source.LastOrDefaultAsync();
			Assert.That(first, Is.EqualTo(44));

			source = FdbAsyncEnumerable.Empty<int>();
			first = await source.LastOrDefaultAsync();
			Assert.That(first, Is.EqualTo(0));

		}

		[Test]
		public async Task Test_Can_Get_ElementAt()
		{
			var source = Enumerable.Range(42, 10).ToAsyncEnumerable();

			Assert.That(() => source.ElementAtAsync(-1).GetAwaiter().GetResult(), Throws.InstanceOf<ArgumentOutOfRangeException>());

			int item = await source.ElementAtAsync(0);
			Assert.That(item, Is.EqualTo(42));

			item = await source.ElementAtAsync(5);
			Assert.That(item, Is.EqualTo(47));

			item = await source.ElementAtAsync(9);
			Assert.That(item, Is.EqualTo(51));

			Assert.That(() => source.ElementAtAsync(10).GetAwaiter().GetResult(), Throws.InstanceOf<InvalidOperationException>());

			source = FdbAsyncEnumerable.Empty<int>();
			Assert.That(() => source.ElementAtAsync(0).GetAwaiter().GetResult(), Throws.InstanceOf<InvalidOperationException>());
		}

		[Test]
		public async Task Test_Can_Get_ElementAtOrDefault()
		{
			var source = Enumerable.Range(42, 10).ToAsyncEnumerable();

			Assert.That(() => source.ElementAtOrDefaultAsync(-1).GetAwaiter().GetResult(), Throws.InstanceOf<ArgumentOutOfRangeException>());

			int item = await source.ElementAtOrDefaultAsync(0);
			Assert.That(item, Is.EqualTo(42));

			item = await source.ElementAtOrDefaultAsync(5);
			Assert.That(item, Is.EqualTo(47));

			item = await source.ElementAtOrDefaultAsync(9);
			Assert.That(item, Is.EqualTo(51));

			item = await source.ElementAtOrDefaultAsync(10);
			Assert.That(item, Is.EqualTo(0));

			source = FdbAsyncEnumerable.Empty<int>();
			item = await source.ElementAtOrDefaultAsync(0);
			Assert.That(item, Is.EqualTo(0));
			item = await source.ElementAtOrDefaultAsync(42);
			Assert.That(item, Is.EqualTo(0));
		}

		[Test]
		public async Task Test_Can_Distinct()
		{
			var items = new int[] { 1, 42, 7, 42, 9, 13, 7, 66 };
			var source = items.ToAsyncEnumerable();

			var distincts = await source.Distinct().ToListAsync();
			Assert.That(distincts, Is.Not.Null.And.EqualTo(items.Distinct().ToList()));

			var sequence = Enumerable.Range(0, 100).Select(x => (x * 1049) % 43);
			source = sequence.ToAsyncEnumerable();
			distincts = await source.Distinct().ToListAsync();
			Assert.That(distincts, Is.Not.Null.And.EqualTo(sequence.Distinct().ToList()));
		}

		[Test]
		public async Task Test_Can_Distinct_With_Comparer()
		{
			var items = new string[] { "World", "hello", "Hello", "world", "World!", "FileNotFound" };

			var source = items.ToAsyncEnumerable();

			var distincts = await source.Distinct(StringComparer.Ordinal).ToListAsync();
			Assert.That(distincts, Is.Not.Null.And.EqualTo(items.Distinct(StringComparer.Ordinal).ToList()));

			distincts = await source.Distinct(StringComparer.OrdinalIgnoreCase).ToListAsync();
			Assert.That(distincts, Is.Not.Null.And.EqualTo(items.Distinct(StringComparer.OrdinalIgnoreCase).ToList()));
		}

		[Test]
		public async Task Test_Can_ForEach()
		{
			var source = Enumerable.Range(0, 10).ToAsyncEnumerable();

			var items = new List<int>();

			await source.ForEachAsync((x) =>
			{
				Assert.That(items.Count, Is.LessThan(10));
				items.Add(x);
			});

			Assert.That(items.Count, Is.EqualTo(10));
			Assert.That(items, Is.EqualTo(new int[] { 0, 1, 2, 3, 4, 5, 6, 7, 8, 9 }));
		}

		[Test]
		public async Task Test_Can_ForEach_Async()
		{
			var source = Enumerable.Range(0, 10).ToAsyncEnumerable();

			var items = new List<int>();

			await source.ForEachAsync(async (x) =>
			{
				Assert.That(items.Count, Is.LessThan(10));
				await Task.Delay(10);
				items.Add(x);
			});

			Assert.That(items.Count, Is.EqualTo(10));
			Assert.That(items, Is.EqualTo(new int[] { 0, 1, 2, 3, 4, 5, 6, 7, 8, 9 }));
		}

		[Test]
		public async Task Test_Can_Any()
		{
			var source = Enumerable.Range(0, 10).ToAsyncEnumerable();
			bool any = await source.AnyAsync();
			Assert.That(any, Is.True);

			source = Enumerable.Range(0, 1).ToAsyncEnumerable();
			any = await source.AnyAsync();
			Assert.That(any, Is.True);

			any = await FdbAsyncEnumerable.Empty<int>().AnyAsync();
			Assert.That(any, Is.False);
		}

		[Test]
		public async Task Test_Can_Any_With_Predicate()
		{
			var source = Enumerable.Range(0, 10).ToAsyncEnumerable();

			bool any = await source.AnyAsync(x => x % 2 == 1);
			Assert.That(any, Is.True);

			any = await source.AnyAsync(x => x < 0);
			Assert.That(any, Is.False);

			any = await FdbAsyncEnumerable.Empty<int>().AnyAsync(x => x == 42);
			Assert.That(any, Is.False);
		}

		[Test]
		public async Task Test_Can_None()
		{
			var source = Enumerable.Range(0, 10).ToAsyncEnumerable();
			bool none = await source.NoneAsync();
			Assert.That(none, Is.False);

			source = Enumerable.Range(0, 1).ToAsyncEnumerable();
			none = await source.NoneAsync();
			Assert.That(none, Is.False);

			none = await FdbAsyncEnumerable.Empty<int>().NoneAsync();
			Assert.That(none, Is.True);
		}

		[Test]
		public async Task Test_Can_None_With_Predicate()
		{
			var source = Enumerable.Range(0, 10).ToAsyncEnumerable();

			bool any = await source.NoneAsync(x => x % 2 == 1);
			Assert.That(any, Is.False);

			any = await source.NoneAsync(x => x < 0);
			Assert.That(any, Is.True);

			any = await FdbAsyncEnumerable.Empty<int>().NoneAsync(x => x == 42);
			Assert.That(any, Is.True);
		}

		[Test]
		public async Task Test_Can_Count()
		{
			var source = Enumerable.Range(0, 10).ToAsyncEnumerable();

			var count = await source.CountAsync();

			Assert.That(count, Is.EqualTo(10));
		}

		[Test]
		public async Task Test_Can_Count_With_Predicate()
		{
			var source = Enumerable.Range(0, 10).ToAsyncEnumerable();

			var count = await source.CountAsync(x => x % 2 == 1);

			Assert.That(count, Is.EqualTo(5));
		}

		[Test]
		public async Task Test_Can_Min()
		{
			var rnd = new Random(1234);
			var items = Enumerable.Range(0, 100).Select(_ => rnd.Next()).ToList();

			var source = items.ToAsyncEnumerable();
			int min = await source.MinAsync();
			Assert.That(min, Is.EqualTo(items.Min()));

			// if min is the first
			items[0] = min - 1;
			source = items.ToAsyncEnumerable();
			min = await source.MinAsync();
			Assert.That(min, Is.EqualTo(items.Min()));

			// if min is the last
			items[items.Count - 1] = min - 1;
			source = items.ToAsyncEnumerable();
			min = await source.MinAsync();
			Assert.That(min, Is.EqualTo(items.Min()));

			// empty should fail
			source = FdbAsyncEnumerable.Empty<int>();
			Assert.That(() => source.MinAsync().GetAwaiter().GetResult(), Throws.InstanceOf<InvalidOperationException>());
		}

		[Test]
		public async Task Test_Can_Max()
		{
			var rnd = new Random(1234);
			var items = Enumerable.Range(0, 100).Select(_ => rnd.Next()).ToList();

			var source = items.ToAsyncEnumerable();
			int max = await source.MaxAsync();
			Assert.That(max, Is.EqualTo(items.Max()));

			// if max is the first
			items[0] = max + 1;
			source = items.ToAsyncEnumerable();
			max = await source.MaxAsync();
			Assert.That(max, Is.EqualTo(items.Max()));

			// if max is the last
			items[items.Count - 1] = max + 1;
			source = items.ToAsyncEnumerable();
			max = await source.MaxAsync();
			Assert.That(max, Is.EqualTo(items.Max()));

			// empty should fail
			source = FdbAsyncEnumerable.Empty<int>();
			Assert.That(() => source.MaxAsync().GetAwaiter().GetResult(), Throws.InstanceOf<InvalidOperationException>());
		}

		[Test]
		public async Task Test_Can_Sum_Signed()
		{
			var rnd = new Random(1234);
			var items = Enumerable.Range(0, 100).Select(_ => (long)rnd.Next()).ToList();

			var source = items.ToAsyncEnumerable();
			long sum = await source.SumAsync();
			long expected = 0;
			foreach (var x in items) expected = checked(expected + x);
			Assert.That(sum, Is.EqualTo(expected));

			// empty should return 0
			source = FdbAsyncEnumerable.Empty<long>();
			sum = await source.SumAsync();
			Assert.That(sum, Is.EqualTo(0));
		}

		[Test]
		public async Task Test_Can_Sum_Unsigned()
		{
			var rnd = new Random(1234);
			var items = Enumerable.Range(0, 100).Select(_ => (ulong)rnd.Next()).ToList();

			var source = items.ToAsyncEnumerable();
			ulong sum = await source.SumAsync();
			ulong expected = 0;
			foreach (var x in items) expected = checked(expected + x);
			Assert.That(sum, Is.EqualTo(expected));

			// empty should return 0
			source = FdbAsyncEnumerable.Empty<ulong>();
			sum = await source.SumAsync();
			Assert.That(sum, Is.EqualTo(0));
		}

		[Test]
<<<<<<< HEAD
		public async Task Test_Can_OrderBy()
		{
			var rnd = new Random(1234);
			var items = Enumerable.Range(0, 100).Select(_ => rnd.Next()).ToList();

			var source = items.ToAsyncEnumerable();

			var query = source.OrderBy((x) => x);
			Assert.That(query, Is.Not.Null);
			var res = await query.ToListAsync();
			Assert.That(res, Is.Not.Null);
			Assert.That(res, Is.EqualTo(items.OrderBy((x) => x).ToList()));

			query = source.OrderByDescending((x) => x);
			Assert.That(query, Is.Not.Null);
			res = await query.ToListAsync();
			Assert.That(res, Is.Not.Null);
			Assert.That(res, Is.EqualTo(items.OrderByDescending((x) => x).ToList()));
		}

		[Test]
		public async Task Test_Can_OrderBy_With_Custom_Comparer()
		{
			var items = new[] { "c", "B", "a", "D" };

			var source = items.ToAsyncEnumerable();

			// ordinal should put upper before lower
			var query = source.OrderBy((x) => x, StringComparer.Ordinal);
			Assert.That(query, Is.Not.Null);
			var res = await query.ToListAsync();
			Assert.That(res, Is.Not.Null);
			Assert.That(res, Is.EqualTo(new [] { "B", "D", "a", "c" }));

			// ordinal ingore case should mixe upper and lower
			query = source.OrderBy((x) => x, StringComparer.OrdinalIgnoreCase);
			Assert.That(query, Is.Not.Null);
			res = await query.ToListAsync();
			Assert.That(res, Is.Not.Null);
			Assert.That(res, Is.EqualTo(new[] { "a", "B", "c", "D" }));
		}

		[Test]
		public async Task Test_Can_ThenBy()
		{
			var rnd = new Random(1234);
			var pairs = Enumerable.Range(0, 100).Select(_ => new KeyValuePair<int, int>(rnd.Next(10), rnd.Next())).ToList();
			var source = pairs.ToAsyncEnumerable();

			var query = source.OrderBy(kvp => kvp.Key).ThenBy(kvp => kvp.Value);
			Assert.That(query, Is.Not.Null);
			var res = await query.ToListAsync();
			Assert.That(res, Is.Not.Null);
			Assert.That(res, Is.EqualTo(pairs.OrderBy(kvp => kvp.Key).ThenBy(kvp => kvp.Value).ToList()));

			query = source.OrderBy(kvp => kvp.Key).ThenByDescending(kvp => kvp.Value);
			Assert.That(query, Is.Not.Null);
			res = await query.ToListAsync();
			Assert.That(res, Is.Not.Null);
			Assert.That(res, Is.EqualTo(pairs.OrderBy(kvp => kvp.Key).ThenByDescending(kvp => kvp.Value).ToList()));

			query = source.OrderByDescending(kvp => kvp.Key).ThenBy(kvp => kvp.Value);
			Assert.That(query, Is.Not.Null);
			res = await query.ToListAsync();
			Assert.That(res, Is.Not.Null);
			Assert.That(res, Is.EqualTo(pairs.OrderByDescending(kvp => kvp.Key).ThenBy(kvp => kvp.Value).ToList()));

			query = source.OrderByDescending(kvp => kvp.Key).ThenByDescending(kvp => kvp.Value);
			Assert.That(query, Is.Not.Null);
			res = await query.ToListAsync();
			Assert.That(res, Is.Not.Null);
			Assert.That(res, Is.EqualTo(pairs.OrderByDescending(kvp => kvp.Key).ThenByDescending(kvp => kvp.Value).ToList()));
=======
		public async Task Test_Can_Batch()
		{
			var items = Enumerable.Range(0, 100).ToList();

			var source = items.ToAsyncEnumerable();

			// evenly divided

			var query = source.Batch(20);
			Assert.That(query, Is.Not.Null);

			var results = await query.ToListAsync();
			Assert.That(results, Is.Not.Null.And.Count.EqualTo(5));
			Assert.That(results[0], Is.EqualTo(Enumerable.Range(0, 20).ToArray()));
			Assert.That(results[1], Is.EqualTo(Enumerable.Range(20, 20).ToArray()));
			Assert.That(results[2], Is.EqualTo(Enumerable.Range(40, 20).ToArray()));
			Assert.That(results[3], Is.EqualTo(Enumerable.Range(60, 20).ToArray()));
			Assert.That(results[4], Is.EqualTo(Enumerable.Range(80, 20).ToArray()));

			// unevenly divided

			query = source.Batch(32);
			Assert.That(query, Is.Not.Null);

			results = await query.ToListAsync();
			Assert.That(results, Is.Not.Null.And.Count.EqualTo(4));
			Assert.That(results[0], Is.EqualTo(Enumerable.Range(0, 32).ToArray()));
			Assert.That(results[1], Is.EqualTo(Enumerable.Range(32, 32).ToArray()));
			Assert.That(results[2], Is.EqualTo(Enumerable.Range(64, 32).ToArray()));
			Assert.That(results[3], Is.EqualTo(Enumerable.Range(96, 4).ToArray()));

			// empty

			query = FdbAsyncEnumerable.Empty<int>().Batch(20);
			Assert.That(query, Is.Not.Null);

			results = await query.ToListAsync();
			Assert.That(results, Is.Not.Null.And.Empty);
		}

		[Test]
		public async Task Test_Can_Window()
		{

			// generate a source that stalls every 13 items, from 0 to 49

			var source = new FdbAnonymousAsyncGenerator<int>((index, ct) =>
			{
				if (index >= 50) return Task.FromResult(Maybe.Nothing<int>());
				if (index % 13 == 0) return Task.Delay(100).ContinueWith((_) => Maybe.Return((int)index));
				return Task.FromResult(Maybe.Return((int)index));
			});

			// window size larger than sequence period

			var query = source.Window(20);
			Assert.That(query, Is.Not.Null);

			var results = await query.ToListAsync();
			Assert.That(results, Is.Not.Null.And.Count.EqualTo(4));
			Assert.That(results[0], Is.EqualTo(Enumerable.Range(0, 13).ToArray()));
			Assert.That(results[1], Is.EqualTo(Enumerable.Range(13, 13).ToArray()));
			Assert.That(results[2], Is.EqualTo(Enumerable.Range(26, 13).ToArray()));
			Assert.That(results[3], Is.EqualTo(Enumerable.Range(39, 11).ToArray()));

			// window size smaller than sequence period

			query = source.Window(10);
			Assert.That(query, Is.Not.Null);

			results = await query.ToListAsync();
			//REVIEW: right now the Window operator will produce small windows at the end of a period which may not be the most efficient...
			//TODO: optimize the implementation to try to squeeze out small buffers with only a couple items, and update this unit test!
			Assert.That(results, Is.Not.Null.And.Count.EqualTo(8));
			Assert.That(results[0], Is.EqualTo(Enumerable.Range(0, 10).ToArray()));
			Assert.That(results[1], Is.EqualTo(Enumerable.Range(10, 3).ToArray()));
			Assert.That(results[2], Is.EqualTo(Enumerable.Range(13, 10).ToArray()));
			Assert.That(results[3], Is.EqualTo(Enumerable.Range(23, 3).ToArray()));
			Assert.That(results[4], Is.EqualTo(Enumerable.Range(26, 10).ToArray()));
			Assert.That(results[5], Is.EqualTo(Enumerable.Range(36, 3).ToArray()));
			Assert.That(results[6], Is.EqualTo(Enumerable.Range(39, 10).ToArray()));
			Assert.That(results[7], Is.EqualTo(Enumerable.Range(49, 1).ToArray()));
		}

		[Test]
		public async Task Test_Can_Prefetch_On_Constant_Latency_Source()
		{
			int called = 0;
			var sw = new Stopwatch();

			Console.WriteLine("CONSTANT LATENCY GENERATOR:");

			// this iterator waits on each item produced
			var source = new FdbAnonymousAsyncGenerator<int>((index, ct) =>
			{
				Interlocked.Increment(ref called);
				if (index >= 10) return Task.FromResult(Maybe.Nothing<int>());
				return Task.Delay(15).ContinueWith((_) => Maybe.Return((int)index));
			});

			var results = await source.ToListAsync();
			Assert.That(results, Is.Not.Null);
			Assert.That(results, Is.EqualTo(Enumerable.Range(0, 10).ToList()));

			// record the timing and call history to ensure that inner is called at least twice before the first item gets out

			Func<int, FdbTuple<int, int>> record = (x) => FdbTuple.Create(x, Volatile.Read(ref called));

			// without prefetching, the number of calls should match for the producer and the consumer
			called = 0;
			sw.Restart();
			var withoutPrefetching = await source.Select(record).ToListAsync(this.Cancellation);
			Console.WriteLine("P0: {0}", String.Join(", ", withoutPrefetching));
			Assert.That(withoutPrefetching.Select(x => x.Item1), Is.EqualTo(Enumerable.Range(0, 10)));
			Assert.That(withoutPrefetching.Select(x => x.Item2), Is.EqualTo(Enumerable.Range(1, 10)));

			// with prefetching, the consumer should always have one item in advance
			called = 0;
			sw.Restart();
			var withPrefetching1 = await source.Prefetch().Select(record).ToListAsync(this.Cancellation);
			Console.WriteLine("P1: {0}", String.Join(", ", withPrefetching1));
			Assert.That(withPrefetching1.Select(x => x.Item1), Is.EqualTo(Enumerable.Range(0, 10)));
			Assert.That(withPrefetching1.Select(x => x.Item2), Is.EqualTo(Enumerable.Range(2, 10)));

			// prefetching more than 1 item on a consumer that is not buffered should not change the picture (since we can only read one ahead anyway)
			//REVIEW: maybe we should change the implementation of the operator so that it still prefetch items in the background if the rest of the query is lagging a bit?
			called = 0;
			sw.Restart();
			var withPrefetching2 = await source.Prefetch(2).Select(record).ToListAsync(this.Cancellation);
			Console.WriteLine("P2: {0}", String.Join(", ", withPrefetching2));
			Assert.That(withPrefetching2.Select(x => x.Item1), Is.EqualTo(Enumerable.Range(0, 10)));
			Assert.That(withPrefetching2.Select(x => x.Item2), Is.EqualTo(Enumerable.Range(2, 10)));
		}

		[Test]
		public async Task Test_Can_Prefetch_On_Bursty_Source()
		{
			int called = 0;
			var sw = new Stopwatch();

			Console.WriteLine("BURSTY GENERATOR:");

			// this iterator produce burst of items
			var source = new FdbAnonymousAsyncGenerator<int>((index, ct) =>
			{
				Interlocked.Increment(ref called);
				if (index >= 10) return Task.FromResult(Maybe.Nothing<int>());
				if (index % 4 == 0) return Task.Delay(100).ContinueWith((_) => Maybe.Return((int)index));
				return Task.FromResult(Maybe.Return((int)index));
			});

			Func<int, FdbTuple<int, int, TimeSpan>> record = (x) =>
			{
				var res = FdbTuple.Create(x, Volatile.Read(ref called), sw.Elapsed);
				sw.Restart();
				return res;
			};

			// without prefetching, the number of calls should match for the producer and the consumer
			called = 0;
			sw.Restart();
			var withoutPrefetching = await source.Select(record).ToListAsync(this.Cancellation);
			Console.WriteLine("P0: {0}", String.Join(", ", withoutPrefetching));
			Assert.That(withoutPrefetching.Select(x => x.Item1), Is.EqualTo(Enumerable.Range(0, 10)));

			// with prefetching K, the consumer should always have K items in advance
			//REVIEW: maybe we should change the implementation of the operator so that it still prefetch items in the background if the rest of the query is lagging a bit?
			for (int K = 1; K <= 4; K++)
			{
				called = 0;
				sw.Restart();
				var withPrefetchingK = await source.Prefetch(K).Select(record).ToListAsync(this.Cancellation);
				Console.WriteLine("P{0}: {1}", K, String.Join(", ", withPrefetchingK));
				Assert.That(withPrefetchingK.Select(x => x.Item1), Is.EqualTo(Enumerable.Range(0, 10)));
				Assert.That(withPrefetchingK[0].Item2, Is.EqualTo(K + 1), "Generator must have {0} call(s) in advance!", K);
				Assert.That(withPrefetchingK.Select(x => x.Item2), Is.All.LessThanOrEqualTo(11));
			}

			// if prefecthing more than the period of the producer, we should not have any perf gain
			called = 0;
			sw.Restart();
			var withPrefetching5 = await source.Prefetch(5).Select(record).ToListAsync(this.Cancellation);
			Console.WriteLine("P5: {0}", String.Join(", ", withPrefetching5));
			Assert.That(withPrefetching5.Select(x => x.Item1), Is.EqualTo(Enumerable.Range(0, 10)));
			Assert.That(withPrefetching5[0].Item2, Is.EqualTo(5), "Generator must have only 4 calls in advance because it only produces 4 items at a time!");
			Assert.That(withPrefetching5.Select(x => x.Item2), Is.All.LessThanOrEqualTo(11));
>>>>>>> aca007b6
		}

		[Test]
		public async Task Test_Can_Select_Anonymous_Types()
		{
			var source = Enumerable.Range(0, 10).ToAsyncEnumerable();

			var results = await source
				.Select((x) => new { Value = x, Square = x * x, Root = Math.Sqrt(x), Odd = x % 2 == 1 })
				.Where((t) => t.Odd)
				.ToListAsync();

			Assert.That(results, Is.Not.Null);
			Assert.That(results.Count, Is.EqualTo(5));

			Assert.That(results[0].Value, Is.EqualTo(1));
			Assert.That(results[0].Square, Is.EqualTo(1));
			Assert.That(results[0].Root, Is.EqualTo(1.0));
			Assert.That(results[0].Odd, Is.True);
		}

		[Test]
		public async Task Test_Can_Select_With_LINQ_Syntax()
		{
			// ensure that we can also use the "from ... select ... where" syntax

			var results = await
				(from x in Enumerable.Range(0, 10).ToAsyncEnumerable()
				let t = new { Value = x, Square = x * x, Root = Math.Sqrt(x), Odd = x % 2 == 1 }
				where t.Odd
				select t)
				.ToListAsync();

			Assert.That(results.Count, Is.EqualTo(5));
			Assert.That(results.Select(t => t.Value).ToArray(), Is.EqualTo(new int[] { 1, 3, 5, 7, 9 }));
			Assert.That(results.Select(t => t.Square).ToArray(), Is.EqualTo(new int[] { 1, 9, 25, 49, 81 }));
			Assert.That(results.Select(t => t.Value).ToArray(), Is.EqualTo(new double[] { 1.0, 3.0, 5.0, 7.0, 9.0 }));
			Assert.That(results.All(t => t.Odd), Is.True);
		}

		[Test]
		public async Task Test_Can_SelectMany_With_LINQ_Syntax()
		{

			var results = await
			(from x in Enumerable.Range(0, 10).ToAsyncEnumerable()
			 from y in Enumerable.Repeat((char)(65 + x), x)
			 let t = new { X = x, Y = y, Odd = x % 2 == 1 }
			 where t.Odd
			 select t)
			 .ToListAsync();

			Assert.That(results.Count, Is.EqualTo(25));
			Assert.That(results.Select(t => t.X).ToArray(), Is.EqualTo(new int[] { 1, 3, 3, 3, 5, 5, 5, 5, 5, 7, 7, 7, 7, 7, 7, 7, 9, 9, 9, 9, 9, 9, 9, 9, 9 }));
			Assert.That(results.Select(t => t.Y).ToArray(), Is.EqualTo(new char[] { 'B', 'D', 'D', 'D', 'F', 'F', 'F', 'F', 'F', 'H', 'H', 'H', 'H', 'H', 'H', 'H', 'J', 'J', 'J', 'J', 'J', 'J', 'J', 'J', 'J' }));
			Assert.That(results.All(t => t.Odd), Is.True);
		}

		[Test]
		public async Task Test_Exceptions_Are_Propagated_To_Caller()
		{
			var query = Enumerable.Range(0, 10).ToAsyncEnumerable()
				.Select(x =>
				{
					if (x == 1) throw new FormatException("KABOOM");
					Assert.That(x, Is.LessThan(1));
					return x;
				});

			using (var iterator = query.GetEnumerator())
			{
				// first move next should succeed
				bool res = await iterator.MoveNext(CancellationToken.None);
				Assert.That(res, Is.True);

				// second move next should fail
				var x = Assert.Throws<FormatException>(async () => await iterator.MoveNext(CancellationToken.None), "Should have failed");
				Assert.That(x.Message, Is.EqualTo("KABOOM"));

				// accessing current should rethrow the exception
				Assert.That(() => iterator.Current, Throws.InstanceOf<InvalidOperationException>());

				// another attempt at MoveNext should fail immediately but with a different error
				Assert.Throws<ObjectDisposedException>(async () => await iterator.MoveNext(CancellationToken.None));
			}
		}

		[Test]
		public async Task Test_Parallel_Select_Async()
		{
			const int MAX_CONCURRENCY = 5;
			const int N = 20;

			// since this can lock up, we need a global timeout !
			using (var go = new CancellationTokenSource(TimeSpan.FromSeconds(10)))
			{
				var token = go.Token;

				int concurrent = 0;
				var rnd = new Random();

				var sw = Stopwatch.StartNew();

				var query = Enumerable.Range(1, N)
					.ToAsyncEnumerable()
					.Select(async x =>
					{
						int ms;
						lock (rnd) {  ms = 10 + rnd.Next(25); }
						await Task.Delay(ms);
						return x;
					})
					.SelectAsync(async (x, ct) =>
					{
						try
						{
							var n = Interlocked.Increment(ref concurrent);
							try
							{
								Assert.That(n, Is.LessThanOrEqualTo(MAX_CONCURRENCY));
								Console.WriteLine("** " + sw.Elapsed + " start " + x + " (" + n + ")");
#if DEBUG_STACK_TRACES
								Console.WriteLine("> " + new StackTrace().ToString().Replace("\r\n", "\r\n> "));
#endif
								int ms;
								lock (rnd) { ms = rnd.Next(25) + 50; }
								await Task.Delay(ms);
								Console.WriteLine("** " + sw.Elapsed + " stop " + x + " (" + Volatile.Read(ref concurrent) + ")");

								return x * x;
							}
							finally
							{
								n = Interlocked.Decrement(ref concurrent);
								Assert.That(n, Is.GreaterThanOrEqualTo(0));
							}
						}
						catch(Exception e)
						{
							Console.Error.WriteLine("Thread #" + x + " failed: " + e.ToString());
							throw;
						}
					},
					new FdbParallelQueryOptions { MaxConcurrency = MAX_CONCURRENCY }
				);

				var results = await query.ToListAsync(token);

				Assert.That(Volatile.Read(ref concurrent), Is.EqualTo(0));
				Console.WriteLine("Results: " + string.Join(", ", results));
				Assert.That(results, Is.EqualTo(Enumerable.Range(1, N).Select(x => x * x).ToArray()));
			}

		}

		[Test]
		public async Task Test_FdbAsyncBuffer()
		{
			const int MAX_CAPACITY = 5;

			var buffer = new AsyncTransformQueue<int, int>((x, _) => Task.FromResult(x * x), MAX_CAPACITY, TaskScheduler.Default);

			// since this can lock up, we need a global timeout !
			using (var go = new CancellationTokenSource(TimeSpan.FromSeconds(10)))
			{
				var token = go.Token;

				var rnd = new Random(1234);

				// setup a pump loop
				var pump = Task.Run(async () =>
				{
					while (!token.IsCancellationRequested)
					{
						Console.WriteLine("[consumer] start receiving next...");
						var msg = await buffer.ReceiveAsync(token);
#if DEBUG_STACK_TRACES
						Console.WriteLine("[consumer] > " + new StackTrace().ToString().Replace("\r\n", "\r\n[consumer] > "));
#endif
						if (msg.HasValue)
						{
							Console.WriteLine("[consumer] Got value " + msg.Value);
						}
						else if (msg.HasValue)
						{
							Console.WriteLine("[consumer] Got error: " + msg.Error);
							msg.ThrowForNonSuccess();
							break;
						}
						else
						{
							Console.WriteLine("[consumer] Done!");
							break;
						}

					}

				}, token);

				int i = 0;

				// first 5 calls to enqueue should already be completed
				while (!token.IsCancellationRequested && i < MAX_CAPACITY * 10)
				{
					Console.WriteLine("[PRODUCER] Publishing " + i);
#if DEBUG_STACK_TRACES
					Console.WriteLine("[PRODUCER] > " + new StackTrace().ToString().Replace("\r\n", "\r\n[PRODUCER] > "));
#endif
					await buffer.OnNextAsync(i, token);
					++i;
					Console.WriteLine("[PRODUCER] Published");
#if DEBUG_STACK_TRACES
					Console.WriteLine("[PRODUCER] > " + new StackTrace().ToString().Replace("\r\n", "\r\n[PRODUCER] > "));
#endif

					if (rnd.Next(10) < 2)
					{
						Console.WriteLine("[PRODUCER] Thinking " + i);
						await Task.Delay(10);
					}
				}

				Console.WriteLine("[PRODUCER] COMPLETED!");
				buffer.OnCompleted();

				var t = await Task.WhenAny(pump, Task.Delay(TimeSpan.FromSeconds(10), token));
				Assert.That(t, Is.SameAs(pump));

			}
		}

		[Test]
		public async Task Test_FdbASyncIteratorPump()
		{
			const int N = 20;

			var rnd = new Random(1234);
			var sw = new Stopwatch();

			// the source outputs items while randomly waiting
			var source = Enumerable.Range(0, N)
				.ToAsyncEnumerable()
				.Select(async x =>
				{
					if (rnd.Next(10) < 2)
					{
						await Task.Delay(15);
					}
					Console.WriteLine("[PRODUCER] publishing " + x + " at " + sw.Elapsed.TotalMilliseconds + " on #" + Thread.CurrentThread.ManagedThreadId);
					return x;
				});

			// since this can lock up, we need a global timeout !
			using (var go = new CancellationTokenSource(TimeSpan.FromSeconds(10)))
			{
				var token = go.Token;

				var items = new List<int>();
				bool done = false;
				ExceptionDispatchInfo error = null;

				var queue = AsyncHelpers.CreateTarget<int>(
					onNextAsync: (x, ct) =>
					{
						Console.WriteLine("[consumer] onNextAsync(" + x + ") at " + sw.Elapsed.TotalMilliseconds + " on #" + Thread.CurrentThread.ManagedThreadId);
#if DEBUG_STACK_TRACES
						Console.WriteLine("> " + new StackTrace().ToString().Replace("\r\n", "\r\n> "));
#endif
						ct.ThrowIfCancellationRequested();
						items.Add(x);
						return TaskHelpers.CompletedTask;
					},
					onCompleted: () =>
					{
						Console.WriteLine("[consumer] onCompleted() at " + sw.Elapsed.TotalMilliseconds + " on #" + Thread.CurrentThread.ManagedThreadId);
#if DEBUG_STACK_TRACES
						Console.WriteLine("> " + new StackTrace().ToString().Replace("\r\n", "\r\n> "));
#endif
						done = true;
					},
					onError: (x) =>
					{
						Console.WriteLine("[consumer] onError()  at " + sw.Elapsed.TotalMilliseconds + " on #" + Thread.CurrentThread.ManagedThreadId);
						Console.WriteLine("[consumer] > " + x);
						error = x;
						go.Cancel();
					}
				);

				using(var inner = source.GetEnumerator())
				{
					var pump = new FdbAsyncIteratorPump<int>(inner, queue);

					Console.WriteLine("[PUMP] Start pumping on #" + Thread.CurrentThread.ManagedThreadId);
					sw.Start();
					await pump.PumpAsync(token);
					sw.Stop();
					Console.WriteLine("[PUMP] Pumping completed! at " + sw.Elapsed.TotalMilliseconds + " on #" + Thread.CurrentThread.ManagedThreadId);

					// We should have N items, plus 1 message for the completion
					Assert.That(items.Count, Is.EqualTo(N));
					Assert.That(done, Is.True);
					if (error != null) error.Throw();

					for (int i = 0; i < N; i++)
					{
						Assert.That(items[i], Is.EqualTo(i));
					}
				}

			}

		}

		private static async Task VerifyResult<T>(Func<Task<T>> asyncQuery, Func<T> referenceQuery, IQueryable<T> witness, string label)
		{
			Exception asyncError = null;
			Exception referenceError = null;

			T asyncResult = default(T);
			T referenceResult = default(T);

			try { asyncResult = await asyncQuery().ConfigureAwait(false); }
			catch (Exception e) { asyncError = e; }

			try { referenceResult = referenceQuery(); }
			catch (Exception e) { referenceError = e; }

			if (asyncError != null)
			{
				if (referenceError == null) Assert.Fail("{0}(): The async query failed but not there reference query {1} : {2}", label, witness.Expression, asyncError.ToString());
				//TODO: compare exception types ?
			}
			else if (referenceError != null)
			{
				Assert.Fail("{0}(): The referency query {1} failed ({2}) but the async query returned: {3}", label, witness.Expression, referenceError.Message, asyncResult);
			}
			else
			{
				try
				{
					Assert.That(asyncResult, Is.EqualTo(referenceResult), "{0}(): {1}", label, witness.Expression);
				}
				catch(AssertionException x)
				{
					Console.WriteLine("FAIL: " + witness.Expression + "\r\n >  " + x.Message);
				}
			}

		}

		private static async Task VerifySequence<T, TSeq>(Func<Task<TSeq>> asyncQuery, Func<TSeq> referenceQuery, IQueryable<T> witness, string label)
			where TSeq : class, IEnumerable<T>
		{
			Exception asyncError = null;
			Exception referenceError = null;

			TSeq asyncResult = null;
			TSeq referenceResult = null;

			try { asyncResult = await asyncQuery().ConfigureAwait(false); }
			catch (Exception e) { asyncError = e; }

			try { referenceResult = referenceQuery(); }
			catch (Exception e) { referenceError = e; }

			if (asyncError != null)
			{
				if (referenceError == null) Assert.Fail("{0}(): The async query failed but not there reference query {1} : {2}", label, witness.Expression, asyncError.ToString());
				//TODO: compare exception types ?
			}
			else if (referenceError != null)
			{
				Assert.Fail("{0}(): The referency query {1} failed ({2}) but the async query returned: {3}", label, witness.Expression, referenceError.Message, asyncResult);
			}
			else
			{
				try
				{
					Assert.That(asyncResult, Is.EqualTo(referenceResult), "{0}(): {1}", label, witness.Expression);
				}
				catch (AssertionException x)
				{
					Console.WriteLine("FAIL: " + witness.Expression + "\r\n >  " + x.Message);
				}
			}

		}

		[Test]
		public async Task Test_AsyncLinq_vs_LinqToObject()
		{
			// Construct a random async query in parallel with the equivalent LINQ-to-Object and ensure that they produce the same result

			// Then we call each of these methods: Count(), ToList(), ToArray(), First(), FirstOrDefault(), Single(), SingleOrDefault(), All(), None(), Any()
			// * if they produce a result, it must match
			// * if one fail, the other must also fail with an equivalent error (ex: Single() if the collection as more than one).

			// note: we will also create a third LINQ query using lambda expressions, just to be able to have a nicer ToString() in case of errors

			int[] SourceOfInts = new int[] { 1, 7, 42, -456, 123, int.MaxValue, -1, 1023, 0, short.MinValue, 5, 13, -273, 2013, 4534, -999 };

			const int N = 1000;

			var rnd = new Random(); // new Random(1234)

			for(int i=0;i<N;i++)
			{

				IFdbAsyncEnumerable<int> query = SourceOfInts.ToAsyncEnumerable();
				IEnumerable<int> reference = SourceOfInts;
				IQueryable<int> witness = Queryable.AsQueryable(SourceOfInts);

				// optional where
				switch (rnd.Next(6))
				{
					case 0:
					{ // keep about 50% of the items
						query = query.Where(x => x > 0);
						reference = reference.Where(x => x > 0);
						witness = witness.Where(x => x > 0);
						break;
					}
					case 1:
					{ // keep no items at all
						query = query.Where(x => false);
						reference = reference.Where(x => false);
						witness = witness.Where(x => false);
						break;
					}
					case 2:
					{ // keep only one item
						query = query.Where(x => x == 42);
						reference = reference.Where(x => x == 42);
						witness = witness.Where(x => x == 42);
						break;
					}
				}

				// optional transform (keep the type)
				if (rnd.Next(5) == 0)
				{
					query = query.Select(x => x >> 1);
					reference = reference.Select(x => x >> 1);
					witness = witness.Select(x => x >> 1);
				}

				// optional transform that change the type (and back)
				if (rnd.Next(3) == 0)
				{
					var sq = query.Select(x => x.ToString());
					var sr = reference.Select(x => x.ToString());
					var sw = witness.Select(x => x.ToString());

					// optional where
					if (rnd.Next(2) == 0)
					{
						sq = sq.Where(s => s.Length <= 2);
						sr = sr.Where(s => s.Length <= 2);
						sw = sw.Where(s => s.Length <= 2);
					}

					// convert back
					query = sq.Select(x => Int32.Parse(x));
					reference = sr.Select(x => Int32.Parse(x));
					witness = sw.Select(x => Int32.Parse(x));
				}

				// optional Skip
#if false // TODO !
				switch (rnd.Next(10))
				{
					case 0:
					{ // skip a few
						query = query.Skip(3);
						reference = reference.Skip(3);
						witness = witness.Skip(3);
						break;
					}
					case 1:
					{ // only take 1 
						query = query.Skip(1);
						reference = reference.Skip(1);
						witness = witness.Skip(1);
						break;
					}
				}
#endif

				// optional Take
				switch(rnd.Next(10))
				{
					case 0:
					{ // only take a few
						query = query.Take(3);
						reference = reference.Take(3);
						witness = witness.Take(3);
						break;
					}
					case 1:
					{ // only take 1
						query = query.Take(1);
						reference = reference.Take(1);
						witness = witness.Take(1);
						break;
					}
				}

				// => ensure that results are coherent

				await VerifyResult(
					() => query.CountAsync(),
					() => reference.Count(),
					witness,
					"Count"
				);

				await VerifySequence(
					() => query.ToListAsync(),
					() => reference.ToList(),
					witness,
					"ToList"
				);

				await VerifySequence(
					() => query.ToArrayAsync(),
					() => reference.ToArray(),
					witness,
					"ToArray"
				);

				await VerifyResult(
					() => query.FirstAsync(),
					() => reference.First(),
					witness,
					"First"
				);

				await VerifyResult(
					() => query.FirstOrDefaultAsync(),
					() => reference.FirstOrDefault(),
					witness,
					"FirstOrDefault"
				);

				await VerifyResult(
					() => query.SingleAsync(),
					() => reference.Single(),
					witness,
					"Single"
				);

				await VerifyResult(
					() => query.SingleOrDefaultAsync(),
					() => reference.SingleOrDefault(),
					witness,
					"SingleOrDefault"
				);

				await VerifyResult(
					() => query.LastAsync(),
					() => reference.Last(),
					witness,
					"Last"
				);

				await VerifyResult(
					() => query.LastOrDefaultAsync(),
					() => reference.LastOrDefault(),
					witness,
					"LastOrDefault"
				);

				await VerifyResult(
					() => query.NoneAsync(),
					() => !reference.Any(),
					witness.Select(x => false), // makes the compiler happy
					"None"
				);

			}

		}

		[Test]
		public async Task Test_Record_Items()
		{

			var items = Enumerable.Range(0, 10);
			var source = items.ToAsyncEnumerable();

			var before = new List<int>();
			var after = new List<int>();

			var a = source.Observe((x) => before.Add(x));
			var b = a.Where((x) => x % 2 == 1);
			var c = b.Observe((x) => after.Add(x));
			var d = c.Select((x) => x + 1);

			var query = source
				.Observe((x) => before.Add(x))
				.Where((x) => x % 2 == 1)
				.Observe((x) => after.Add(x))
				.Select((x) => x + 1);

			Console.WriteLine("query: " + query);

			var results = await query.ToListAsync();

			Console.WriteLine("input : " + String.Join(", ", items));
			Console.WriteLine("before: " + String.Join(", ", before));
			Console.WriteLine("after : " + String.Join(", ", after));
			Console.WriteLine("output: " + String.Join(", ", results));

			Assert.That(before, Is.EqualTo(Enumerable.Range(0, 10).ToList()));
			Assert.That(after, Is.EqualTo(Enumerable.Range(0, 10).Where(x => x % 2 == 1).ToList()));
			Assert.That(results, Is.EqualTo(Enumerable.Range(1, 5).Select(x => x * 2).ToList()));

		}
	}

}<|MERGE_RESOLUTION|>--- conflicted
+++ resolved
@@ -705,7 +705,6 @@
 		}
 
 		[Test]
-<<<<<<< HEAD
 		public async Task Test_Can_OrderBy()
 		{
 			var rnd = new Random(1234);
@@ -778,7 +777,8 @@
 			res = await query.ToListAsync();
 			Assert.That(res, Is.Not.Null);
 			Assert.That(res, Is.EqualTo(pairs.OrderByDescending(kvp => kvp.Key).ThenByDescending(kvp => kvp.Value).ToList()));
-=======
+		}
+
 		public async Task Test_Can_Batch()
 		{
 			var items = Enumerable.Range(0, 100).ToList();
@@ -965,7 +965,6 @@
 			Assert.That(withPrefetching5.Select(x => x.Item1), Is.EqualTo(Enumerable.Range(0, 10)));
 			Assert.That(withPrefetching5[0].Item2, Is.EqualTo(5), "Generator must have only 4 calls in advance because it only produces 4 items at a time!");
 			Assert.That(withPrefetching5.Select(x => x.Item2), Is.All.LessThanOrEqualTo(11));
->>>>>>> aca007b6
 		}
 
 		[Test]
