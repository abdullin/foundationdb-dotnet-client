--- conflicted
+++ resolved
@@ -41,11 +41,7 @@
 		/// <param name="handler">Handler that will be called everytime a transaction commits successfully, or gets disposed. The log of all operations performed by the transaction can be accessed via the <see cref="FdbLoggedTransaction.Log"/> property.</param>
 		/// <returns>Database filter, that will monitor all transactions initiated from it. Disposing this wrapper will NOT dispose the inner <paramref name="database"/> database.</returns>
 		[NotNull]
-<<<<<<< HEAD
-		public static FdbLoggedDatabase Logged([NotNull] this IFdbDatabase database, [NotNull] Action<FdbLoggedTransaction> handler)
-=======
 		public static FdbLoggedDatabase Logged([NotNull] this IFdbDatabase database, [NotNull] Action<FdbLoggedTransaction> handler, FdbLoggingOptions options = FdbLoggingOptions.Default)
->>>>>>> 07b52509
 		{
 			if (database == null) throw new ArgumentNullException("database");
 			if (handler == null) throw new ArgumentNullException("handler");
