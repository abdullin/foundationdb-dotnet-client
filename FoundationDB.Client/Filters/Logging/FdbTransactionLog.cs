﻿#region BSD Licence
/* Copyright (c) 2013-2014, Doxense SAS
All rights reserved.

Redistribution and use in source and binary forms, with or without
modification, are permitted provided that the following conditions are met:
	* Redistributions of source code must retain the above copyright
	  notice, this list of conditions and the following disclaimer.
	* Redistributions in binary form must reproduce the above copyright
	  notice, this list of conditions and the following disclaimer in the
	  documentation and/or other materials provided with the distribution.
	* Neither the name of Doxense nor the
	  names of its contributors may be used to endorse or promote products
	  derived from this software without specific prior written permission.

THIS SOFTWARE IS PROVIDED BY THE COPYRIGHT HOLDERS AND CONTRIBUTORS "AS IS" AND
ANY EXPRESS OR IMPLIED WARRANTIES, INCLUDING, BUT NOT LIMITED TO, THE IMPLIED
WARRANTIES OF MERCHANTABILITY AND FITNESS FOR A PARTICULAR PURPOSE ARE
DISCLAIMED. IN NO EVENT SHALL <COPYRIGHT HOLDER> BE LIABLE FOR ANY
DIRECT, INDIRECT, INCIDENTAL, SPECIAL, EXEMPLARY, OR CONSEQUENTIAL DAMAGES
(INCLUDING, BUT NOT LIMITED TO, PROCUREMENT OF SUBSTITUTE GOODS OR SERVICES;
LOSS OF USE, DATA, OR PROFITS; OR BUSINESS INTERRUPTION) HOWEVER CAUSED AND
ON ANY THEORY OF LIABILITY, WHETHER IN CONTRACT, STRICT LIABILITY, OR TORT
(INCLUDING NEGLIGENCE OR OTHERWISE) ARISING IN ANY WAY OUT OF THE USE OF THIS
SOFTWARE, EVEN IF ADVISED OF THE POSSIBILITY OF SUCH DAMAGE.
 */
#endregion

namespace FoundationDB.Filters.Logging
{
	using FoundationDB.Client;
	using FoundationDB.Client.Utils;
	using JetBrains.Annotations;
	using System;
	using System.Collections.Concurrent;
	using System.Diagnostics;
	using System.Globalization;
	using System.Reflection;
	using System.Text;
	using System.Threading;

	/// <summary>Container that logs all operations performed by a transaction</summary>
	public sealed partial class FdbTransactionLog
	{
		private int m_step;

		private int m_operations;
		private int m_readSize;
		private int m_writeSize;

		/// <summary>Create an empty log for a newly created transaction</summary>
<<<<<<< HEAD
		/// <param name="trans"></param>
		public FdbTransactionLog(IFdbTransaction trans)
=======
		public FdbTransactionLog(FdbLoggingOptions options)
>>>>>>> 07b52509
		{
			this.Options = options;
			this.Commands = new ConcurrentQueue<Command>();

			if (this.ShoudCaptureTransactionStackTrace)
			{
				this.CallSite = CaptureStackTrace(2);
			}
		}

		/// <summary>Id of the logged transaction</summary>
		public int Id { get; private set; }

<<<<<<< HEAD
		/// <summary>True if the transaction is Read Only</summary>
		public bool IsReadOnly { get; private set; }
=======
		/// <summary>Logging options for this log</summary>
		public FdbLoggingOptions Options { get; private set; }

		/// <summary>StackTrace of the method that created this transaction</summary>
		/// <remarks>Only if the <see cref="FdbLoggingOptions.RecordCreationStackTrace"/> option is set</remarks>
		public StackTrace CallSite { get; private set; }

		internal StackTrace CaptureStackTrace(int numStackFramesToSkip)
		{
#if DEBUG
			const bool NEED_FILE_INFO = true;
#else
			const bool NEED_FILE_INFO = false;
#endif
			return new StackTrace(1 + numStackFramesToSkip, NEED_FILE_INFO);
		}

		/// <summary>Checks if we need to record the stacktrace of the creation of the transaction</summary>
		internal bool ShoudCaptureTransactionStackTrace
		{
			get { return (this.Options & FdbLoggingOptions.RecordCreationStackTrace) != 0; }
		}

		internal bool ShouldCaptureOperationStackTrace
		{
			get { return (this.Options & FdbLoggingOptions.RecordOperationStackTrace) != 0; }
		}
>>>>>>> 07b52509

		/// <summary>Number of operations performed by the transaction</summary>
		public int Operations { get { return m_operations; } }

		/// <summary>List of all commands processed by the transaction</summary>
		public ConcurrentQueue<Command> Commands { [NotNull] get; private set; }

		/// <summary>Timestamp of the start of transaction</summary>
		public long StartTimestamp { get; private set; }
		/// <summary>Timestamp of the end of transaction</summary>
		public long StopTimestamp { get; private set; }

		/// <summary>Timestamp (UTC) of the start of transaction</summary>
		public DateTimeOffset StartedUtc { get; internal set; }

		/// <summary>Tmiestamp (UTC) of the end of the transaction</summary>
		public DateTimeOffset? StoppedUtc { get; internal set; }

		/// <summary>Timestamp (UTC) of the last successfull commit of the transaction</summary>
		public DateTimeOffset? CommittedUtc { get; internal set; }

		/// <summary>Committed version of the transaction (if a commit was successfull)</summary>
		public long? CommittedVersion { get; internal set; }

		/// <summary>Internal step counter of the transaction</summary>
		/// <remarks>This counter is used to detect sequential vs parallel commands</remarks>
		public int Step { get { return m_step; } }

		/// <summary>Read size of the last commit attempt</summary>
		/// <remarks>This value only account for read commands in the last attempt</remarks>
		public int ReadSize { get { return m_readSize; } }

		/// <summary>Write size of the last commit attempt</summary>
		/// <remarks>This value only account for write commands in the last attempt</remarks>
		public int WriteSize { get { return m_writeSize; } }

		/// <summary>Commit size of the last commit attempt</summary>
		/// <remarks>This value only account for write commands in the last attempt</remarks>
		public int CommitSize { get; internal set; }

		/// <summary>Total of the commit size of all attempts performed by this transaction</summary>
		/// <remarks>This value include the size of all previous retry attempts</remarks>
		public int TotalCommitSize { get; internal set; }

		/// <summary>If true, the transaction has completed (either Commit() completed successfully or Dispose was called)</summary>
		public bool Completed { get; private set; }

		/// <summary>Total number of attempts to commit this transaction</summary>
		/// <remarks>This value is increment on each call to Commit()</remarks>
		public int Attempts { get; internal set; }

		internal static long GetTimestamp()
		{
			return Stopwatch.GetTimestamp();
		}

		internal TimeSpan GetTimeOffset()
		{
			return GetDuration(GetTimestamp() - this.StartTimestamp);
		}

		internal static TimeSpan GetDuration(long elapsed)
		{
			return TimeSpan.FromTicks((long)Math.Round(((double)elapsed / Stopwatch.Frequency) * TimeSpan.TicksPerSecond, MidpointRounding.AwayFromZero));
		}

		/// <summary>Total duration of the transaction</summary>
		/// <remarks>If the transaction has not yet ended, returns the time elapsed since the start.</remarks>
		public TimeSpan TotalDuration
		{
			get
			{
				if (this.StopTimestamp == 0)
					return GetTimeOffset();
				else
					return GetDuration(this.StopTimestamp - this.StartTimestamp);
			}
		}

		/// <summary>Marks the start of the transaction</summary>
		/// <param name="trans"></param>
		public void Start([NotNull] IFdbTransaction trans)
		{
			Contract.Requires(trans != null);

			this.Id = trans.Id;
			this.IsReadOnly = trans.IsReadOnly;
			this.StartedUtc = DateTimeOffset.UtcNow; //TODO: use a configurable clock?
			this.StartTimestamp = GetTimestamp();
		}

		/// <summary>Marks the end of the transaction</summary>
		/// <param name="trans"></param>
		public void Stop([NotNull] IFdbTransaction trans)
		{
			Contract.Requires(trans != null);

			//TODO: verify that the trans is the same one that was passed to Start(..)?
			if (!this.Completed)
			{
				this.Completed = true;
				this.StopTimestamp = GetTimestamp();
				this.StoppedUtc = DateTimeOffset.UtcNow; //TODO: use a configurable clock?
			}
		}

		/// <summary>Adds a new already completed command to the log</summary>
		public void AddOperation([NotNull] Command cmd, bool countAsOperation = true)
		{
			Contract.Requires(cmd != null);

			var ts = GetTimeOffset();
			int step = Volatile.Read(ref m_step);

			cmd.StartOffset = ts;
			cmd.Step = step;
			cmd.EndOffset = cmd.StartOffset;
			cmd.ThreadId = Thread.CurrentThread.ManagedThreadId;
			if (this.ShouldCaptureOperationStackTrace) cmd.CallSite = CaptureStackTrace(1);
			if (countAsOperation) Interlocked.Increment(ref m_operations);
			this.Commands.Enqueue(cmd);
		}

		/// <summary>Start tracking the execution of a new command</summary>
		public void BeginOperation([NotNull] Command cmd)
		{
			Contract.Requires(cmd != null);

			var ts = GetTimeOffset();
			int step = Volatile.Read(ref m_step);

			cmd.StartOffset = ts;
			cmd.Step = step;
			cmd.ThreadId = Thread.CurrentThread.ManagedThreadId;
			if (this.ShouldCaptureOperationStackTrace) cmd.CallSite = CaptureStackTrace(2);
			if (cmd.ArgumentBytes.HasValue) Interlocked.Add(ref m_writeSize, cmd.ArgumentBytes.Value);
			Interlocked.Increment(ref m_operations);
			this.Commands.Enqueue(cmd);
		}

		/// <summary>Mark the end of the execution of a command</summary>
		public void EndOperation([NotNull] Command cmd, Exception error = null)
		{
			Contract.Requires(cmd != null);

			var ts = GetTimeOffset();
			var step = Interlocked.Increment(ref m_step);

			cmd.EndOffset = ts;
			cmd.EndStep = step;
			cmd.Error = error;
			if (cmd.ResultBytes.HasValue) Interlocked.Add(ref m_readSize, cmd.ResultBytes.Value);
		}

		/// <summary>Generate an ASCII report with all the commands that were executed by the transaction</summary>
		[NotNull]
		public string GetCommandsReport(bool detailed = false)
		{
			var culture = CultureInfo.InvariantCulture;

			var sb = new StringBuilder();

			var cmds = this.Commands.ToArray();
			sb.AppendFormat(culture, "Transaction #{0} ({3}, {1} operations, started {2}Z", this.Id, cmds.Length, this.StartedUtc.TimeOfDay, this.IsReadOnly ? "read-only" : "read/write");
			if (this.StoppedUtc.HasValue)
				sb.AppendFormat(culture, ", ended {0}Z)", this.StoppedUtc.Value.TimeOfDay);
			else
				sb.Append(", did not finish)");
			sb.AppendLine();

			int reads = 0, writes = 0;
			for (int i = 0; i < cmds.Length; i++)
			{
				var cmd = cmds[i];
				if (detailed)
				{
					sb.AppendFormat(
						culture,
						"{0,3} - T+{1,7:##0.000} ({2,7:##,##0} µs) : {3}",
						/* 0 */ cmd.Step,
						/* 1 */ cmd.StartOffset.TotalMilliseconds,
						/* 2 */ cmd.Duration.Ticks / 10.0,
						/* 3 */ cmd.ToString()
					);
				}
				else
				{
					sb.AppendFormat(
						culture,
						"{0,3} : {2}{1}",
						/* 0 */ cmd.Step,
						/* 1 */ cmd.ToString(),
						/* 2 */ cmd.Error != null ? "[FAILED] " : ""
					);
				}
				sb.AppendLine();
				switch (cmd.Mode)
				{
					case FdbTransactionLog.Mode.Read: ++reads; break;
					case FdbTransactionLog.Mode.Write: ++writes; break;
				}
			}
			if (this.Completed)
			{
				sb.AppendLine(String.Format(culture, "Stats: {0:N0} operations, {1:N0} reads ({3:N0} bytes), {2:N0} writes ({4:N0} bytes), {5:N2} ms", this.Operations, reads, writes, this.ReadSize, this.CommitSize, this.TotalDuration.TotalMilliseconds));
			}
			sb.AppendLine();
			return sb.ToString();
		}

		/// <summary>Generate a full ASCII report with the detailed timeline of all the commands that were executed by the transaction</summary>
<<<<<<< HEAD
		[NotNull]
		public string GetTimingsReport(bool showCommands = false)
=======
		public string GetTimingsReport(bool showCommands = false, KeyResolver keyResolver = null)
>>>>>>> 07b52509
		{
			var culture = CultureInfo.InvariantCulture;

			var sb = new StringBuilder();
			TimeSpan duration = this.TotalDuration;
			// ideal range is between 10 and 80 chars
			double scale = 0.0005d;
			int width;
			bool flag = false;
			int maxWidth = showCommands ? 80 : 160;
			while ((width = (int)(duration.TotalSeconds / scale)) > maxWidth)
			{
				if (flag) scale *= 5d; else scale *= 2d;
				flag = !flag;
			}

			var cmds = this.Commands.ToArray();

			// Header
			sb.AppendFormat(culture, "Transaction #{0} ({4}, {1} operations, '#' = {2:N1} ms, started {3}Z", this.Id, cmds.Length, (scale * 1000d), this.StartedUtc.TimeOfDay, this.IsReadOnly ? "read-only" : "read/write");
			if (this.StoppedUtc.HasValue)
				sb.AppendFormat(culture, ", ended {0}Z)", this.StoppedUtc.Value.TimeOfDay);
			else
				sb.Append(", did not finish");
			sb.AppendLine();
			if (cmds.Length > 0)
			{
				var bar = new string('─', width + 2);
				sb.AppendLine(String.Format(culture, "┌  oper. ┬{0}┬──── start ──── end ── duration ──┬─ sent  recv ┐", bar));

				// look for the timestamps of the first and last commands
				var first = TimeSpan.Zero;
				var last = duration;
				for (int i = 0; i < cmds.Length;i++)
				{
					if (cmds[i].Op == Operation.Log) continue;
					first = cmds[i].StartOffset;
					break;
				}
				for(int i = cmds.Length - 1; i >= 0; i--)
				{
					if (cmds[i].Op == Operation.Log) continue;
					if (cmds[i].EndOffset.HasValue) duration = cmds[i].EndOffset.Value;
					break;
				}
				duration -= first;

				int step = -1;
				bool previousWasOnError = false;
				int attempts = 1;
				int charsToSkip = 0;
				foreach (var cmd in cmds)
				{
					if (previousWasOnError)
					{
						sb.AppendLine(String.Format(culture, "├────────┼{0}┼──────────────────────────────────┼─────────────┤ == Attempt #{1:N0} ==", bar, (++attempts)));
					}

					long ticks = cmd.Duration.Ticks;
					string w = GetFancyGraph(width, (cmd.StartOffset - first).Ticks, ticks, duration.Ticks, charsToSkip);

					if (ticks > 0)
					{
						sb.AppendFormat(
							culture,
							"│{6}{1,-3:##0}{10}{0,2}{7}│ {2} │ T+{3,7:##0.000} ~ {4,7:##0.000} ({5,7:##,##0} µs) │ {8,5} {9,5} │ {11}",
							/* 0 */ cmd.ShortName,
							/* 1 */ cmd.Step,
							/* 2 */ w,
							/* 3 */ cmd.StartOffset.TotalMilliseconds,
							/* 4 */ (cmd.EndOffset ?? TimeSpan.Zero).TotalMilliseconds,
							/* 5 */ ticks / 10.0,
							/* 6 */ cmd.Step == step ? ":" : " ",
							/* 7 */ ticks >= TimeSpan.TicksPerMillisecond * 10 ? '*' : ticks >= TimeSpan.TicksPerMillisecond ? '°' : ' ',
							/* 8 */ cmd.ArgumentBytes,
							/* 9 */ cmd.ResultBytes,
							/* 10 */ cmd.Error != null ? "!" : " ",
							/* 11 */ showCommands ? cmd.ToString(keyResolver) : String.Empty
						);
					}
					else
					{ // annotation
						sb.AppendFormat(
							culture,
							"│{0}{1,-3:##0}{2}{3,2}{4}│ {5} │ T+{6,7:##0.000}                        │     -     - │ {7}",
							/* 0 */ cmd.Step == step ? ":" : " ",
							/* 1 */ cmd.Step,
							/* 2 */ cmd.Error != null ? "!" : " ",
							/* 3 */ cmd.ShortName,
							/* 4 */ ticks >= TimeSpan.TicksPerMillisecond * 10 ? '*' : ticks >= TimeSpan.TicksPerMillisecond ? '°' : ' ',
							/* 5 */ w,
							/* 6 */ cmd.StartOffset.TotalMilliseconds,
							/* 7 */ showCommands ? cmd.ToString(keyResolver) : String.Empty
						);
					}

					if (showCommands && cmd.CallSite != null)
					{
						var f = GetFirstInterestingStackFrame(cmd.CallSite);
						if (f != null)
						{
							var m = f.GetMethod();
							string name = GetUserFriendlyMethodName(m);
							sb.Append(" // ").Append(name);
							string fn = f.GetFileName();
							if (fn != null) sb.AppendFormat(culture, " at {0}:{1}", fn, f.GetFileLineNumber());
						}
					}

					sb.AppendLine();

					previousWasOnError = cmd.Op == Operation.OnError;
					if (previousWasOnError)
					{
						charsToSkip = (int)Math.Floor(1.0d * width * (cmd.EndOffset ?? TimeSpan.Zero).Ticks / duration.Ticks);
					}

					step = cmd.Step;
				}

				sb.AppendLine(String.Format(culture, "└────────┴{0}┴──────────────────────────────────┴─────────────┘", bar));

				// Footer
				if (this.Completed)
				{
					sb.Append("> ");
					flag = false;
					if (this.ReadSize > 0)
					{
						sb.AppendFormat(culture, "Read {0:N0} bytes", this.ReadSize);
						flag = true;
					}
					if (this.CommitSize > 0)
					{
						if (flag) sb.Append(" and ");
						sb.AppendFormat(culture, "Committed {0:N0} bytes", this.CommitSize);
						flag = true;
					}
					if (!flag) sb.Append("Completed");
					sb.AppendLine(String.Format(culture, " in {0:N3} ms and {1:N0} attempt(s)", this.TotalDuration.TotalMilliseconds, attempts));
				}
			}
			else
			{ // empty transaction
				sb.AppendLine(String.Format(culture, "> Completed after {0:N3} ms without performing any operation", this.TotalDuration.TotalMilliseconds));
			}
			return sb.ToString();
		}

		private static StackFrame GetFirstInterestingStackFrame(StackTrace st)
		{
			if (st == null) return null;
			var self = typeof (Fdb).Module;
			for (int k = 0; k < st.FrameCount; k++)
			{
				var f = st.GetFrame(k);
				var m = f.GetMethod();
				if (m == null) continue;

				var t = m.DeclaringType;
				if (t == null) continue;

				// discard any method in this assembly
				if (t.Module == self) continue;
				// discard any NETFX method (async state machines, threadpool, ...)
				if (t.Namespace.StartsWith("System.", StringComparison.Ordinal)) continue;
				// discard any compiler generated state machine
				return f;
			}
			return null;
		}

		private static string GetUserFriendlyMethodName([NotNull] MethodBase m)
		{
			Contract.Requires(m != null);
			var t = m.DeclaringType;
			Contract.Assert(t != null);

			if (m.Name == "MoveNext")
			{ // compiler generated state machine?

				// look for "OriginalType.<MethodName>d__123.MoveNext()", and replace it with "OriginalType.MethodName()"
				int p;
				if (t.Name.StartsWith("<", StringComparison.Ordinal)
				    && (p = t.Name.IndexOf('>')) > 0
					&& t.DeclaringType != null)
				{
					return t.DeclaringType.Name + "." + t.Name.Substring(1, p - 1) + "()";
				}
			}

			return t.Name + "." + m.Name + "()";
		}

		private static char GetFancyChar(int pos, int count, double start, double end, bool skip)
		{
			double cb = 1.0 * pos / count;
			double ce = 1.0 * (pos + 1) / count;

			if (cb >= end) return ' ';
			if (ce < start) return skip ? '°' : '_';

			double x = count * (Math.Min(ce, end) - Math.Max(cb, start));
			if (x < 0) x = 0;
			if (x > 1) x = 1;

			int p = (int)Math.Round(x * 10, MidpointRounding.AwayFromZero);
			return "`.:;+=xX$&#"[p];
		}

		private static string GetFancyGraph(int width, long offset, long duration, long total, int skip)
		{
			double begin = 1.0d * offset / total;
			double end = 1.0d * (offset + duration) / total;

			var tmp = new char[width];
			for (int i = 0; i < tmp.Length; i++)
			{
				tmp[i] = GetFancyChar(i, tmp.Length, begin, end, i < skip);
			}
			return new string(tmp);
		}

		/// <summary>List of all operation types supported by a transaction</summary>
		public enum Operation
		{
			Invalid = 0,

			Set,
			Clear,
			ClearRange,
			Atomic,
			AddConflictRange,
			Get,
			GetKey,
			GetValues,
			GetKeys,
			GetRange,
			Watch,

			GetReadVersion,
			Commit,
			Cancel,
			Reset,
			OnError,
			SetOption,

			Log,
		}

		/// <summary>Categories of operations supported by a transaction</summary>
		public enum Mode
		{
			/// <summary>Invalid mode</summary>
			Invalid = 0,
			/// <summary>Operation that reads keys and/or values from the database</summary>
			Read,
			/// <summary>Operation that writes or clears keys from the database</summary>
			Write,
			/// <summary>Operation that changes the state or behavior of the transaction</summary>
			Meta,
			/// <summary>Operation that watch changes performed in the database, outside of the transaction</summary>
			Watch,
			/// <summary>Comments, annotations, debug output attached to the transaction</summary>
			Annotation
		}

	}

}<|MERGE_RESOLUTION|>--- conflicted
+++ resolved
@@ -49,12 +49,7 @@
 		private int m_writeSize;
 
 		/// <summary>Create an empty log for a newly created transaction</summary>
-<<<<<<< HEAD
-		/// <param name="trans"></param>
-		public FdbTransactionLog(IFdbTransaction trans)
-=======
 		public FdbTransactionLog(FdbLoggingOptions options)
->>>>>>> 07b52509
 		{
 			this.Options = options;
 			this.Commands = new ConcurrentQueue<Command>();
@@ -68,12 +63,11 @@
 		/// <summary>Id of the logged transaction</summary>
 		public int Id { get; private set; }
 
-<<<<<<< HEAD
+		/// <summary>Logging options for this log</summary>
+		public FdbLoggingOptions Options { get; private set; }
+
 		/// <summary>True if the transaction is Read Only</summary>
 		public bool IsReadOnly { get; private set; }
-=======
-		/// <summary>Logging options for this log</summary>
-		public FdbLoggingOptions Options { get; private set; }
 
 		/// <summary>StackTrace of the method that created this transaction</summary>
 		/// <remarks>Only if the <see cref="FdbLoggingOptions.RecordCreationStackTrace"/> option is set</remarks>
@@ -99,7 +93,6 @@
 		{
 			get { return (this.Options & FdbLoggingOptions.RecordOperationStackTrace) != 0; }
 		}
->>>>>>> 07b52509
 
 		/// <summary>Number of operations performed by the transaction</summary>
 		public int Operations { get { return m_operations; } }
@@ -311,12 +304,8 @@
 		}
 
 		/// <summary>Generate a full ASCII report with the detailed timeline of all the commands that were executed by the transaction</summary>
-<<<<<<< HEAD
 		[NotNull]
-		public string GetTimingsReport(bool showCommands = false)
-=======
 		public string GetTimingsReport(bool showCommands = false, KeyResolver keyResolver = null)
->>>>>>> 07b52509
 		{
 			var culture = CultureInfo.InvariantCulture;
 
