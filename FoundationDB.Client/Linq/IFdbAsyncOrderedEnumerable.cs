--- conflicted
+++ resolved
@@ -38,16 +38,8 @@
 
 	public interface IFdbAsyncOrderedEnumerable<out TSource> : IFdbAsyncEnumerable<TSource>
 	{
-<<<<<<< HEAD
-		[NotNull]
+		[NotNull, LinqTunnel]
 		IFdbAsyncOrderedEnumerable<TSource> CreateOrderedEnumerable<TKey>([NotNull] Func<TSource, TKey> keySelector, IComparer<TKey> comparer, bool descending);
-=======
-		[NotNull, LinqTunnel]
-		IFdbAsyncOrderedEnumerable<TSource> ThenBy<TKey>([NotNull] Func<TSource, TKey> keySelector, IComparer<TKey> comparer = null);
-
-		[NotNull, LinqTunnel]
-		IFdbAsyncOrderedEnumerable<TSource> ThenByDescending<TKey>([NotNull] Func<TSource, TKey> keySelector, IComparer<TKey> comparer = null);
->>>>>>> 2d426e92
 	}
 
 }