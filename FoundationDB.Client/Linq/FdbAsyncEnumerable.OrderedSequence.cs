--- conflicted
+++ resolved
@@ -99,27 +99,12 @@
 				return GetEnumerator(FdbAsyncMode.All);
 			}
 
-<<<<<<< HEAD
 			[NotNull]
 			public IFdbAsyncOrderedEnumerable<TSource> CreateOrderedEnumerable<TKey>([NotNull] Func<TSource, TKey> keySelector, IComparer<TKey> comparer, bool descending)
 			{
 				if (keySelector == null) throw new ArgumentNullException("keySelector");
 
 				return new OrderedSequence<TSource, TKey>(this, keySelector, comparer, descending, this);
-=======
-			public IFdbAsyncOrderedEnumerable<TSource> ThenBy<TKey>(Func<TSource, TKey> keySelector, IComparer<TKey> keyComparer = null)
-			{
-				if (keySelector == null) throw new ArgumentNullException("keySelector");
-
-				return new OrderedSequence<TSource, TKey>(this, keySelector, keyComparer, false, this);
-			}
-
-			public IFdbAsyncOrderedEnumerable<TSource> ThenByDescending<TKey>(Func<TSource, TKey> keySelector, IComparer<TKey> keyComparer = null)
-			{
-				if (keySelector == null) throw new ArgumentNullException("keySelector");
-
-				return new OrderedSequence<TSource, TKey>(this, keySelector, keyComparer, true, this);
->>>>>>> 2d426e92
 			}
 
 		}
