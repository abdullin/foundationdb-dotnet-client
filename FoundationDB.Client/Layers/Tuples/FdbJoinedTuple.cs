--- conflicted
+++ resolved
@@ -30,11 +30,7 @@
 {
 	using FoundationDB.Client;
 	using FoundationDB.Client.Converters;
-<<<<<<< HEAD
-	using FoundationDB.Client.Utils;
 	using JetBrains.Annotations;
-=======
->>>>>>> 54538e74
 	using System;
 	using System.Collections;
 	using System.Collections.Generic;
