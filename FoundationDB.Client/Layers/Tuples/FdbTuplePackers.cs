﻿#region BSD Licence
/* Copyright (c) 2013-2014, Doxense SAS
All rights reserved.

Redistribution and use in source and binary forms, with or without
modification, are permitted provided that the following conditions are met:
	* Redistributions of source code must retain the above copyright
	  notice, this list of conditions and the following disclaimer.
	* Redistributions in binary form must reproduce the above copyright
	  notice, this list of conditions and the following disclaimer in the
	  documentation and/or other materials provided with the distribution.
	* Neither the name of Doxense nor the
	  names of its contributors may be used to endorse or promote products
	  derived from this software without specific prior written permission.

THIS SOFTWARE IS PROVIDED BY THE COPYRIGHT HOLDERS AND CONTRIBUTORS "AS IS" AND
ANY EXPRESS OR IMPLIED WARRANTIES, INCLUDING, BUT NOT LIMITED TO, THE IMPLIED
WARRANTIES OF MERCHANTABILITY AND FITNESS FOR A PARTICULAR PURPOSE ARE
DISCLAIMED. IN NO EVENT SHALL <COPYRIGHT HOLDER> BE LIABLE FOR ANY
DIRECT, INDIRECT, INCIDENTAL, SPECIAL, EXEMPLARY, OR CONSEQUENTIAL DAMAGES
(INCLUDING, BUT NOT LIMITED TO, PROCUREMENT OF SUBSTITUTE GOODS OR SERVICES;
LOSS OF USE, DATA, OR PROFITS; OR BUSINESS INTERRUPTION) HOWEVER CAUSED AND
ON ANY THEORY OF LIABILITY, WHETHER IN CONTRACT, STRICT LIABILITY, OR TORT
(INCLUDING NEGLIGENCE OR OTHERWISE) ARISING IN ANY WAY OUT OF THE USE OF THIS
SOFTWARE, EVEN IF ADVISED OF THE POSSIBILITY OF SUCH DAMAGE.
 */
#endregion

namespace FoundationDB.Layers.Tuples
{
	using FoundationDB.Client;
	using FoundationDB.Client.Converters;
	using FoundationDB.Client.Utils;
	using JetBrains.Annotations;
	using System;
	using System.Collections.Generic;
	using System.Globalization;
	using System.Linq.Expressions;
	using System.Reflection;

	/// <summary>Helper methods used during serialization of values to the tuple binary format</summary>
	public static class FdbTuplePackers
	{

		#region Serializers...

		public delegate void Encoder<in T>(ref TupleWriter writer, T value);

		/// <summary>Returns a lambda that will be able to serialize values of type <typeparamref name="T"/></summary>
		/// <typeparam name="T">Type of values to serialize</typeparam>
		/// <returns>Reusable action that knows how to serialize values of type <typeparamref name="T"/> into binary buffers, or an exception if the type is not supported</returns>
		internal static Encoder<T> GetSerializer<T>(bool required)
		{
			var encoder = (Encoder<T>)GetSerializerFor(typeof(T));
			if (encoder == null && required)
			{
				encoder = delegate { throw new InvalidOperationException(String.Format("Does not know how to serialize values of type {0} into keys", typeof(T).Name)); };
			}
			return encoder;
		}

		private static Delegate GetSerializerFor(Type type)
		{
			if (type == null) throw new ArgumentNullException("type");

			if (type == typeof(object))
			{ // return a generic serializer that will inspect the runtime type of the object
				return new Encoder<object>(FdbTuplePackers.SerializeObjectTo);
			}

			var typeArgs = new[] { typeof(TupleWriter).MakeByRefType(), type };
			var method = typeof(FdbTuplePackers).GetMethod("SerializeTo", BindingFlags.Static | BindingFlags.Public, null, typeArgs, null);
			if (method != null)
			{ // we have a direct serializer
				return method.CreateDelegate(typeof(Encoder<>).MakeGenericType(type));
			}

			// maybe if it is a tuple ?
			if (typeof(IFdbTuple).IsAssignableFrom(type))
			{
				method = typeof(FdbTuplePackers).GetMethod("SerializeTupleTo", BindingFlags.Static | BindingFlags.Public);
				if (method != null)
				{
					return method.MakeGenericMethod(type).CreateDelegate(typeof(Encoder<>).MakeGenericType(type));
				}
			}

			if (typeof(ITupleFormattable).IsAssignableFrom(type))
			{
				method = typeof(FdbTuplePackers).GetMethod("SerializeFormattableTo", BindingFlags.Static | BindingFlags.Public);
				if (method != null)
				{
					return method.CreateDelegate(typeof(Encoder<>).MakeGenericType(type));
				}
			}

			if (typeof(IFdbKey).IsAssignableFrom(type))
			{
				method = typeof(FdbTuplePackers).GetMethod("SerializeFdbKeyTo", BindingFlags.Static | BindingFlags.Public);
				if (method != null)
				{
					return method.CreateDelegate(typeof(Encoder<>).MakeGenericType(type));
				}
			}

			var nullableType = Nullable.GetUnderlyingType(type);
			if (nullableType != null)
			{ // nullable types can reuse the underlying type serializer
				method = typeof(FdbTuplePackers).GetMethod("SerializeNullableTo", BindingFlags.Static | BindingFlags.Public);
				if (method != null)
				{
					return method.MakeGenericMethod(nullableType).CreateDelegate(typeof(Encoder<>).MakeGenericType(type));
				}
			}

			// TODO: look for a static SerializeTo(BWB, T) method on the type itself ?

			// no luck..
			return null;
		}

		/// <summary>Serialize a nullable value, by checking for null at runtime</summary>
		/// <typeparam name="T">Underling type of the nullable type</typeparam>
		/// <param name="writer">Target buffer</param>
		/// <param name="value">Nullable value to serialize</param>
		/// <remarks>Uses the underlying type's serializer if the value is not null</remarks>
		public static void SerializeNullableTo<T>(ref TupleWriter writer, T? value)
			where T : struct
		{
			if (value == null)
				FdbTupleParser.WriteNil(ref writer);
			else
				FdbTuplePacker<T>.Encoder(ref writer, value.Value);
		}

		/// <summary>Serialize an untyped object, by checking its type at runtime</summary>
		/// <param name="writer">Target buffer</param>
		/// <param name="value">Untyped value whose type will be inspected at runtime</param>
		/// <remarks>May throw at runtime if the type is not supported</remarks>
		public static void SerializeObjectTo(ref TupleWriter writer, object value)
		{
			if (value == null)
			{ // null value
				// includes all null references to ref types, as nullables where HasValue == false
				FdbTupleParser.WriteNil(ref writer);
				return;
			}

			switch (Type.GetTypeCode(value.GetType()))
			{
				case TypeCode.Empty:
				case TypeCode.Object:
				{
					byte[] bytes = value as byte[];
					if (bytes != null)
					{
						SerializeTo(ref writer, bytes);
						return;
					}

					if (value is Slice)
					{
						SerializeTo(ref writer, (Slice)value);
						return;
					}

					if (value is Guid)
					{
						SerializeTo(ref writer, (Guid)value);
						return;
					}

					if (value is Uuid128)
					{
						SerializeTo(ref writer, (Uuid128)value);
						return;
					}

					if (value is Uuid64)
					{
						SerializeTo(ref writer, (Uuid64)value);
						return;
					}

					if (value is TimeSpan)
					{
						SerializeTo(ref writer, (TimeSpan)value);
						return;
					}

					if (value is FdbTupleAlias)
					{
						SerializeTo(ref writer, (FdbTupleAlias)value);
						return;
					}

					break;
				}
				case TypeCode.DBNull:
				{ // same as null
					FdbTupleParser.WriteNil(ref writer);
					return;
				}
				case TypeCode.Boolean:
				{
					SerializeTo(ref writer, (bool)value);
					return;
				}
				case TypeCode.Char:
				{
					// should be treated as a string with only one char
					SerializeTo(ref writer, (char)value);
					return;
				}
				case TypeCode.SByte:
				{
					SerializeTo(ref writer, (sbyte)value);
					return;
				}
				case TypeCode.Byte:
				{
					SerializeTo(ref writer, (byte)value);
					return;
				}
				case TypeCode.Int16:
				{
					SerializeTo(ref writer, (short)value);
					return;
				}
				case TypeCode.UInt16:
				{
					SerializeTo(ref writer, (ushort)value);
					return;
				}
				case TypeCode.Int32:
				{
					SerializeTo(ref writer, (int)value);
					return;
				}
				case TypeCode.UInt32:
				{
					SerializeTo(ref writer, (uint)value);
					return;
				}
				case TypeCode.Int64:
				{
					SerializeTo(ref writer, (long)value);
					return;
				}
				case TypeCode.UInt64:
				{
					SerializeTo(ref writer, (ulong)value);
					return;
				}
				case TypeCode.String:
				{
					SerializeTo(ref writer, value as string);
					return;
				}
				case TypeCode.DateTime:
				{
					SerializeTo(ref writer, (DateTime)value);
					return;
				}
				case TypeCode.Double:
				{
					SerializeTo(ref writer, (double)value);
					return;
				}
				case TypeCode.Single:
				{
					SerializeTo(ref writer, (float)value);
					return;
				}
			}

			var tuple = value as IFdbTuple;
			if (tuple != null)
			{
				SerializeTupleTo(ref writer, tuple);
				return;
			}		

			var fmt = value as ITupleFormattable;
			if (fmt != null)
			{
				tuple = fmt.ToTuple();
				if (tuple == null) throw new InvalidOperationException(String.Format("An instance of type {0} returned a null Tuple while serialiazing", type.Name));
				SerializeTupleTo(ref writer, tuple);
				return;
			}

			// Not Supported ?
<<<<<<< HEAD
			throw new NotSupportedException(String.Format("Doesn't know how to serialize objects of type {0} into Tuple Encoding format", type.Name));
=======
			throw new NotSupportedException(String.Format("Doesn't know how to serialize objects of type {0}", value.GetType().Name));
>>>>>>> dc186720
		}

		/// <summary>Writes a slice as a byte[] array</summary>
		public static void SerializeTo(ref TupleWriter writer, Slice value)
		{
			if (value.IsNull)
			{
				FdbTupleParser.WriteNil(ref writer);
			}
			else if (value.Offset == 0 && value.Count == value.Array.Length)
			{
				FdbTupleParser.WriteBytes(ref writer, value.Array);
			}
			else
			{
				FdbTupleParser.WriteBytes(ref writer, value.Array, value.Offset, value.Count);
			}
		}

		/// <summary>Writes a byte[] array</summary>
		public static void SerializeTo(ref TupleWriter writer, byte[] value)
		{
			FdbTupleParser.WriteBytes(ref writer, value);
		}

		/// <summary>Writes an array segment as a byte[] array</summary>
		public static void SerializeTo(ref TupleWriter writer, ArraySegment<byte> value)
		{
			SerializeTo(ref writer, Slice.Create(value));
		}

		/// <summary>Writes a char as Unicode string</summary>
		public static void SerializeTo(ref TupleWriter writer, char value)
		{
			FdbTupleParser.WriteChar(ref writer, value);
		}

		/// <summary>Writes a boolean as an integer</summary>
		/// <remarks>Uses 0 for false, and -1 for true</remarks>
		public static void SerializeTo(ref TupleWriter writer, bool value)
		{
			FdbTupleParser.WriteBool(ref writer, value);
		}

		/// <summary>Writes a boolean as an integer or null</summary>
		public static void SerializeTo(ref TupleWriter writer, bool? value)
		{
			if (value == null)
			{ // null => 00
				FdbTupleParser.WriteNil(ref writer);
			}
			else
			{
				FdbTupleParser.WriteBool(ref writer, value.Value);
			}
		}

		/// <summary>Writes a signed byte as an integer</summary>
		public static void SerializeTo(ref TupleWriter writer, sbyte value)
		{
			FdbTupleParser.WriteInt32(ref writer, value);
		}

		/// <summary>Writes an unsigned byte as an integer</summary>
		public static void SerializeTo(ref TupleWriter writer, byte value)
		{
			FdbTupleParser.WriteByte(ref writer, value);
		}

		/// <summary>Writes a signed word as an integer</summary>
		public static void SerializeTo(ref TupleWriter writer, short value)
		{
			FdbTupleParser.WriteInt32(ref writer, value);
		}

		/// <summary>Writes an unsigned word as an integer</summary>
		public static void SerializeTo(ref TupleWriter writer, ushort value)
		{
			FdbTupleParser.WriteUInt32(ref writer, value);
		}

		/// <summary>Writes a signed int as an integer</summary>
		public static void SerializeTo(ref TupleWriter writer, int value)
		{
			FdbTupleParser.WriteInt32(ref writer, value);
		}

		/// <summary>Writes an unsigned int as an integer</summary>
		public static void SerializeTo(ref TupleWriter writer, uint value)
		{
			FdbTupleParser.WriteUInt32(ref writer, value);
		}

		/// <summary>Writes a signed long as an integer</summary>
		public static void SerializeTo(ref TupleWriter writer, long value)
		{
			FdbTupleParser.WriteInt64(ref writer, value);
		}

		/// <summary>Writes an unsigned long as an integer</summary>
		public static void SerializeTo(ref TupleWriter writer, ulong value)
		{
			FdbTupleParser.WriteUInt64(ref writer, value);
		}

		/// <summary>Writes a 32-bit IEEE floating point number</summary>
		public static void SerializeTo(ref TupleWriter writer, float value)
		{
			FdbTupleParser.WriteSingle(ref writer, value);
		}

		/// <summary>Writes a 64-bit IEEE floating point number</summary>
		public static void SerializeTo(ref TupleWriter writer, double value)
		{
			FdbTupleParser.WriteDouble(ref writer, value);
		}

		/// <summary>Writes a string as an Unicode string</summary>
		public static void SerializeTo(ref TupleWriter writer, string value)
		{
			FdbTupleParser.WriteString(ref writer, value);
		}

		/// <summary>Writes a DateTime converted to the number of days since the Unix Epoch and stored as a 64-bit decimal</summary>
		public static void SerializeTo(ref TupleWriter writer, DateTime value)
		{
			// The problem of serializing DateTime: TimeZone? Precision?
			// - Since we are going to lose the TimeZone infos anyway, we can just store everything in UTC and let the caller deal with it
			// - DateTime in .NET uses Ticks which produce numbers too large to fit in the 56 bits available in JavaScript
			// - Most other *nix uses the number of milliseconds since 1970-Jan-01 UTC, but if we store as an integer we will lose some precision (rounded to nearest millisecond)
			// - We could store the number of milliseconds as a floating point value, which would require support of Floating Points in the Tuple Encoding (currently a Draft)
			// - Other database engines store dates as a number of DAYS since Epoch, using a floating point number. This allows for quickly extracting the date by truncating the value, and the time by using the decimal part

			// Right now, we will store the date as the number of DAYS since Epoch, using a 64-bit float.
			// => storing a number of ticks would be MS-only anyway (56-bit limit in JS)
			// => JS binding MAY support decoding of 64-bit floats in the future, in which case the value would be preserved exactly.

			const long UNIX_EPOCH_EPOCH = 621355968000000000L;
			double ms = (value.ToUniversalTime().Ticks - UNIX_EPOCH_EPOCH) / (double)TimeSpan.TicksPerDay;

			FdbTupleParser.WriteDouble(ref writer, ms);
		}

		/// <summary>Writes a TimeSpan converted to to a number seconds encoded as a 64-bit decimal</summary>
		public static void SerializeTo(ref TupleWriter writer, TimeSpan value)
		{
			// We have the same precision problem with storing DateTimes:
			// - Storing the number of ticks keeps the exact value, but is Windows-centric
			// - Storing the number of milliseconds as an integer will round the precision to 1 millisecond, which is not acceptable
			// - We could store the the number of milliseconds as a floating point value, which would require support of Floating Points in the Tuple Encoding (currently a Draft)
			// - It is frequent for JSON APIs and other database engines to represent durations as a number of SECONDS, using a floating point number.

			// Right now, we will store the duration as the number of seconds, using a 64-bit float

			FdbTupleParser.WriteDouble(ref writer, value.TotalSeconds);
		}

		/// <summary>Writes a Guid as a 128-bit UUID</summary>
		public static void SerializeTo(ref TupleWriter writer, Guid value)
		{
			//REVIEW: should we consider serializing Guid.Empty as <14> (integer 0) ? or maybe <01><00> (empty bytestring) ?
			// => could spare ~16 bytes per key in indexes on GUID properties that are frequently missing or empty (== default(Guid))
			FdbTupleParser.WriteGuid(ref writer, value);
		}

		/// <summary>Writes a Uuid as a 128-bit UUID</summary>
		public static void SerializeTo(ref TupleWriter writer, Uuid128 value)
		{
			FdbTupleParser.WriteUuid128(ref writer, value);
		}

		/// <summary>Writes a Uuid as a 64-bit UUID</summary>
		public static void SerializeTo(ref TupleWriter writer, Uuid64 value)
		{
			FdbTupleParser.WriteUuid64(ref writer, value);
		}

		/// <summary>Writes an IPaddress as a 32-bit (IPv4) or 128-bit (IPv6) byte array</summary>
		public static void SerializeTo(ref TupleWriter writer, System.Net.IPAddress value)
		{
			FdbTupleParser.WriteBytes(ref writer, value != null ? value.GetAddressBytes() : null);
		}

		public static void SerializeTo(ref TupleWriter writer, FdbTupleAlias value)
		{
			Contract.Requires(Enum.IsDefined(typeof(FdbTupleAlias), value));

			writer.Output.WriteByte((byte)value);
		}

		public static void SerializeTupleTo<TTuple>(ref TupleWriter writer, TTuple tuple)
			where TTuple : IFdbTuple
		{
			Contract.Requires(tuple != null);

			FdbTupleParser.BeginTuple(ref writer);
			tuple.PackTo(ref writer);
			FdbTupleParser.EndTuple(ref writer);
		}

		public static void SerializeFormattableTo(ref TupleWriter writer, ITupleFormattable formattable)
		{
			if (formattable == null)
			{
				FdbTupleParser.WriteNil(ref writer);
				return;
			}

			var tuple = formattable.ToTuple();
			if (tuple == null) throw new InvalidOperationException(String.Format("Custom formatter {0}.ToTuple() cannot return null", formattable.GetType().Name));

			FdbTupleParser.BeginTuple(ref writer);
			tuple.PackTo(ref writer);
			FdbTupleParser.EndTuple(ref writer);
		}

		public static void SerializeFdbKeyTo(ref TupleWriter writer, IFdbKey key)
		{
			Contract.Requires(key != null);
			var slice = key.ToFoundationDbKey();
			FdbTupleParser.WriteBytes(ref writer, slice);
		}

		#endregion

		#region Deserializers...

		private static readonly Dictionary<Type, Delegate> s_sliceUnpackers = InitializeDefaultUnpackers();

		private static Dictionary<Type, Delegate> InitializeDefaultUnpackers()
		{
			var map = new Dictionary<Type, Delegate>();

			map[typeof(Slice)] = new Func<Slice, Slice>(FdbTuplePackers.DeserializeSlice);
			map[typeof(byte[])] = new Func<Slice, byte[]>(FdbTuplePackers.DeserializeBytes);
			map[typeof(bool)] = new Func<Slice, bool>(FdbTuplePackers.DeserializeBoolean);
			map[typeof(string)] = new Func<Slice, string>(FdbTuplePackers.DeserializeString);
			map[typeof(sbyte)] = new Func<Slice, sbyte>(FdbTuplePackers.DeserializeSByte);
			map[typeof(short)] = new Func<Slice, short>(FdbTuplePackers.DeserializeInt16);
			map[typeof(int)] = new Func<Slice, int>(FdbTuplePackers.DeserializeInt32);
			map[typeof(long)] = new Func<Slice, long>(FdbTuplePackers.DeserializeInt64);
			map[typeof(byte)] = new Func<Slice, byte>(FdbTuplePackers.DeserializeByte);
			map[typeof(ushort)] = new Func<Slice, ushort>(FdbTuplePackers.DeserializeUInt16);
			map[typeof(uint)] = new Func<Slice, uint>(FdbTuplePackers.DeserializeUInt32);
			map[typeof(ulong)] = new Func<Slice, ulong>(FdbTuplePackers.DeserializeUInt64);
			map[typeof(float)] = new Func<Slice, float>(FdbTuplePackers.DeserializeSingle);
			map[typeof(double)] = new Func<Slice, double>(FdbTuplePackers.DeserializeDouble);
			map[typeof(Guid)] = new Func<Slice, Guid>(FdbTuplePackers.DeserializeGuid);
			map[typeof(Uuid128)] = new Func<Slice, Uuid128>(FdbTuplePackers.DeserializeUuid128);
			map[typeof(Uuid64)] = new Func<Slice, Uuid64>(FdbTuplePackers.DeserializeUuid64);
			map[typeof(TimeSpan)] = new Func<Slice, TimeSpan>(FdbTuplePackers.DeserializeTimeSpan);
			map[typeof(DateTime)] = new Func<Slice, DateTime>(FdbTuplePackers.DeserializeDateTime);
			map[typeof(System.Net.IPAddress)] = new Func<Slice, System.Net.IPAddress>(FdbTuplePackers.DeserializeIPAddress);

			// add Nullable versions for all these types
			return map;
		}

		/// <summary>Returns a lambda that will be able to serialize values of type <typeparamref name="T"/></summary>
		/// <typeparam name="T">Type of values to serialize</typeparam>
		/// <returns>Reusable action that knows how to serialize values of type <typeparamref name="T"/> into binary buffers, or an exception if the type is not supported</returns>
		internal static Func<Slice, T> GetDeserializer<T>(bool required)
		{
			Type type = typeof(T);

			Delegate decoder;
			if (s_sliceUnpackers.TryGetValue(type, out decoder))
			{
				return (Func<Slice, T>)decoder;
			}

			//TODO: handle nullable types?
			var underlyingType = Nullable.GetUnderlyingType(typeof(T));
			if (underlyingType != null && s_sliceUnpackers.TryGetValue(underlyingType, out decoder))
			{
				decoder = MakeNullableDeserializer(type, underlyingType, decoder);
				if (decoder != null) return (Func<Slice, T>)decoder;
			}

			if (required)
			{
				return (_) => { throw new InvalidOperationException(String.Format("Does not know how to deserialize keys into values of type {0}", typeof(T).Name)); };
			}
			else
			{ // when all else fails...
				return (value) => FdbConverters.ConvertBoxed<T>(DeserializeBoxed(value));
			}
		}

		/// <summary>Check if a tuple segment is the equivalent of 'Nil'</summary>
		internal static bool IsNilSegment(Slice slice)
		{
			return slice.IsNullOrEmpty || slice[0] == FdbTupleTypes.Nil;
		}

		private static Delegate MakeNullableDeserializer(Type nullableType, Type type, Delegate decoder)
		{
			Contract.Requires(nullableType != null && type != null && decoder != null);
			// We have a Decoder of T, but we have to transform it into a Decoder for Nullable<T>, which returns null if the slice is "nil", or falls back to the underlying decoder if the slice contains something

			var prmSlice = Expression.Parameter(typeof(Slice), "slice");
			var body = Expression.Condition(
				// IsNilSegment(slice) ?
				Expression.Call(typeof(FdbTuplePackers).GetMethod("IsNilSegment", BindingFlags.Static | BindingFlags.NonPublic), prmSlice),
				// True => default(Nullable<T>)
				Expression.Default(nullableType),
				// False => decoder(slice)
				Expression.Convert(Expression.Invoke(Expression.Constant(decoder), prmSlice), nullableType)
			);

			return Expression.Lambda(body, prmSlice).Compile();
		}

		/// <summary>Deserialize a packed element into an object by choosing the most appropriate type at runtime</summary>
		/// <param name="slice">Slice that contains a single packed element</param>
		/// <returns>Decoded element, in the type that is the best fit.</returns>
		/// <remarks>You should avoid working with untyped values as much as possible! Blindly casting the returned object may be problematic because this method may need to return very large intergers as Int64 or even UInt64.</remarks>
		public static object DeserializeBoxed(Slice slice)
		{
			if (slice.IsNullOrEmpty) return null;

			int type = slice[0];
			if (type <= FdbTupleTypes.IntPos8)
			{
				if (type >= FdbTupleTypes.IntNeg8) return FdbTupleParser.ParseInt64(type, slice);

				switch (type)
				{
					case FdbTupleTypes.Nil: return null;
					case FdbTupleTypes.Bytes: return FdbTupleParser.ParseBytes(slice);
					case FdbTupleTypes.Utf8: return FdbTupleParser.ParseUnicode(slice);
					case FdbTupleTypes.TupleStart: return FdbTupleParser.ParseTuple(slice);
				}
			}
			else
			{
				switch (type)
				{
					case FdbTupleTypes.Single: return FdbTupleParser.ParseSingle(slice);
					case FdbTupleTypes.Double: return FdbTupleParser.ParseDouble(slice);
					case FdbTupleTypes.Uuid128: return FdbTupleParser.ParseGuid(slice);
					case FdbTupleTypes.Uuid64: return FdbTupleParser.ParseUuid64(slice);
					case FdbTupleTypes.AliasDirectory: return FdbTupleAlias.Directory;
					case FdbTupleTypes.AliasSystem: return FdbTupleAlias.System;
				}
			}

			throw new FormatException(String.Format("Cannot convert tuple segment with unknown type code {0}", type));
		}

		/// <summary>Deserialize a slice into a type that implements ITupleFormattable</summary>
		/// <typeparam name="T">Type of a class that must implement ITupleFormattable and have a default constructor</typeparam>
		/// <param name="slice">Slice that contains a single packed element</param>
		/// <returns>Decoded value of type <typeparamref name="T"/></returns>
		/// <remarks>The type must have a default parameter-less constructor in order to be created.</remarks>
		public static T DeserializeFormattable<T>(Slice slice)
			where T : ITupleFormattable, new()
		{
			if (FdbTuplePackers.IsNilSegment(slice))
			{
				return default(T);
			}

			var tuple = FdbTupleParser.ParseTuple(slice);
			var value = new T();
			value.FromTuple(tuple);
			return value;
		}

		/// <summary>Deserialize a slice into a type that implements ITupleFormattable, using a custom factory method</summary>
		/// <typeparam name="T">Type of a class that must implement ITupleFormattable</typeparam>
		/// <param name="slice">Slice that contains a single packed element</param>
		/// <param name="factory">Lambda that will be called to construct a new instance of values of type <typeparamref name="T"/></param>
		/// <returns>Decoded value of type <typeparamref name="T"/></returns>
		public static T DeserializeFormattable<T>(Slice slice, Func<T> factory)
			where T : ITupleFormattable
		{
			var tuple = FdbTupleParser.ParseTuple(slice);
			var value = factory();
			value.FromTuple(tuple);
			return value;
		}

		/// <summary>Deserialize a tuple segment into a Slice</summary>
		public static Slice DeserializeSlice(Slice slice)
		{
			// Convert the tuple value into a sensible Slice representation.
			// The behavior should be equivalent to calling the corresponding Slice.From{TYPE}(TYPE value)

			if (slice.IsNullOrEmpty) return Slice.Nil; //TODO: fail ?

			byte type = slice[0];
			switch(type)
			{
				case FdbTupleTypes.Nil: return Slice.Nil;
				case FdbTupleTypes.Bytes: return FdbTupleParser.ParseBytes(slice);
				case FdbTupleTypes.Utf8: return Slice.FromString(FdbTupleParser.ParseUnicode(slice));

				case FdbTupleTypes.Single: return Slice.FromSingle(FdbTupleParser.ParseSingle(slice));
				case FdbTupleTypes.Double: return Slice.FromDouble(FdbTupleParser.ParseDouble(slice));

				case FdbTupleTypes.Uuid128: return Slice.FromGuid(FdbTupleParser.ParseGuid(slice));
				case FdbTupleTypes.Uuid64: return Slice.FromUuid64(FdbTupleParser.ParseUuid64(slice));
			}

			if (type <= FdbTupleTypes.IntPos8 && type >= FdbTupleTypes.IntNeg8)
			{
				if (type >= FdbTupleTypes.IntBase) return Slice.FromInt64(DeserializeInt64(slice));
				return Slice.FromUInt64(DeserializeUInt64(slice));
			}

			throw new FormatException(String.Format("Cannot convert tuple segment of type 0x{0:X} into a Slice", type));
		}

		/// <summary>Deserialize a tuple segment into a byte array</summary>
		public static byte[] DeserializeBytes(Slice slice)
		{
			return DeserializeSlice(slice).GetBytes();
		}

		/// <summary>Deserialize a tuple segment into a tuple</summary>
		public static IFdbTuple DeserializeTuple(Slice slice)
		{
			if (slice.IsNullOrEmpty) return null;

			byte type = slice[0];
			switch(type)
			{
				case FdbTupleTypes.Nil:
				{
					return null;
				}
				case FdbTupleTypes.Bytes:
				{
					return FdbTuple.Unpack(FdbTupleParser.ParseBytes(slice));
				}
				case FdbTupleTypes.TupleStart:
				{
					return FdbTupleParser.ParseTuple(slice);
				}
			}

			throw new FormatException("Cannot convert tuple segment into a Tuple");
		}

		/// <summary>Deserialize a tuple segment into a Boolean</summary>
		/// <param name="slice">Slice that contains a single packed element</param>
		public static bool DeserializeBoolean(Slice slice)
		{
			if (slice.IsNullOrEmpty) return false; //TODO: fail ?

			byte type = slice[0];

			// Booleans are usually encoded as integers, with 0 for False (<14>) and 1 for True (<15><01>)
			if (type <= FdbTupleTypes.IntPos8 && type >= FdbTupleTypes.IntNeg8)
			{
				//note: DeserializeInt64 handles most cases
				return 0 != DeserializeInt64(slice);
			}

			switch (type)
			{
				case FdbTupleTypes.Bytes:
				{ // empty is false, all other is true
					return slice.Count != 2; // <01><00>
				}
				case FdbTupleTypes.Utf8:
				{// empty is false, all other is true
					return slice.Count != 2; // <02><00>
				}
				case FdbTupleTypes.Single:
				{
					//TODO: should NaN considered to be false ?
					return 0f != FdbTupleParser.ParseSingle(slice);
				}
				case FdbTupleTypes.Double:
				{
					//TODO: should NaN considered to be false ?
					return 0f != FdbTupleParser.ParseDouble(slice);
				}
			}

			//TODO: should we handle weird cases like strings "True" and "False"?

			throw new FormatException(String.Format("Cannot convert tuple segment of type 0x{0:X} into a boolean", type));
		}

		/// <summary>Deserialize a tuple segment into an Int16</summary>
		/// <param name="slice">Slice that contains a single packed element</param>
		public static sbyte DeserializeSByte(Slice slice)
		{
			return checked((sbyte)DeserializeInt64(slice));
		}

		/// <summary>Deserialize a tuple segment into an Int16</summary>
		/// <param name="slice">Slice that contains a single packed element</param>
		public static short DeserializeInt16(Slice slice)
		{
			return checked((short)DeserializeInt64(slice));
		}

		/// <summary>Deserialize a tuple segment into an Int32</summary>
		/// <param name="slice">Slice that contains a single packed element</param>
		public static int DeserializeInt32(Slice slice)
		{
			return checked((int)DeserializeInt64(slice));
		}

		/// <summary>Deserialize a tuple segment into an Int64</summary>
		/// <param name="slice">Slice that contains a single packed element</param>
		public static long DeserializeInt64(Slice slice)
		{
			if (slice.IsNullOrEmpty) return 0L; //TODO: fail ?

			int type = slice[0];
			if (type <= FdbTupleTypes.IntPos8)
			{
				if (type >= FdbTupleTypes.IntNeg8) return FdbTupleParser.ParseInt64(type, slice);

				switch (type)
				{
					case FdbTupleTypes.Nil: return 0;
					case FdbTupleTypes.Bytes: return long.Parse(FdbTupleParser.ParseAscii(slice), CultureInfo.InvariantCulture);
					case FdbTupleTypes.Utf8: return long.Parse(FdbTupleParser.ParseUnicode(slice), CultureInfo.InvariantCulture);
				}
			}

			throw new FormatException(String.Format("Cannot convert tuple segment of type 0x{0:X} into a signed integer", type));
		}

		/// <summary>Deserialize a tuple segment into an UInt32</summary>
		/// <param name="slice">Slice that contains a single packed element</param>
		public static byte DeserializeByte(Slice slice)
		{
			return checked((byte)DeserializeUInt64(slice));
		}

		/// <summary>Deserialize a tuple segment into an UInt32</summary>
		/// <param name="slice">Slice that contains a single packed element</param>
		public static ushort DeserializeUInt16(Slice slice)
		{
			return checked((ushort)DeserializeUInt64(slice));
		}

		/// <summary>Deserialize a slice into an UInt32</summary>
		/// <param name="slice">Slice that contains a single packed element</param>
		public static uint DeserializeUInt32(Slice slice)
		{
			return checked((uint)DeserializeUInt64(slice));
		}

		/// <summary>Deserialize a tuple segment into an UInt64</summary>
		/// <param name="slice">Slice that contains a single packed element</param>
		public static ulong DeserializeUInt64(Slice slice)
		{
			if (slice.IsNullOrEmpty) return 0UL; //TODO: fail ?

			int type = slice[0];
			if (type <= FdbTupleTypes.IntPos8)
			{
				if (type >= FdbTupleTypes.IntZero) return (ulong)FdbTupleParser.ParseInt64(type, slice);
				if (type < FdbTupleTypes.IntZero) throw new OverflowException(); // negative values

				switch (type)
				{
					case FdbTupleTypes.Nil: return 0;
					case FdbTupleTypes.Bytes: return ulong.Parse(FdbTupleParser.ParseAscii(slice), CultureInfo.InvariantCulture);
					case FdbTupleTypes.Utf8: return ulong.Parse(FdbTupleParser.ParseUnicode(slice), CultureInfo.InvariantCulture);
				}
			}

			throw new FormatException(String.Format("Cannot convert tuple segment of type 0x{0:X} into an unsigned integer", type));
		}

		public static float DeserializeSingle(Slice slice)
		{
			if (slice.IsNullOrEmpty) return 0;

			byte type = slice[0];
			switch (type)
			{
				case FdbTupleTypes.Nil:
				{
					return 0;
				}
				case FdbTupleTypes.Utf8:
				{
					return Single.Parse(FdbTupleParser.ParseUnicode(slice), CultureInfo.InvariantCulture);
				}
				case FdbTupleTypes.Single:
				{
					return FdbTupleParser.ParseSingle(slice);
				}
				case FdbTupleTypes.Double:
				{
					return (float)FdbTupleParser.ParseDouble(slice);
				}
			}

			if (type <= FdbTupleTypes.IntPos8 && type >= FdbTupleTypes.IntNeg8)
			{
				return checked((float)DeserializeInt64(slice));
			}

			throw new FormatException(String.Format("Cannot convert tuple segment of type 0x{0:X} into a Single", type));
		}

		public static double DeserializeDouble(Slice slice)
		{
			if (slice.IsNullOrEmpty) return 0;

			byte type = slice[0];
			switch(type)
			{
				case FdbTupleTypes.Nil:
				{
					return 0;
				}
				case FdbTupleTypes.Utf8:
				{
					return Double.Parse(FdbTupleParser.ParseUnicode(slice), CultureInfo.InvariantCulture);
				}
				case FdbTupleTypes.Single:
				{
					return (double)FdbTupleParser.ParseSingle(slice);
				}
				case FdbTupleTypes.Double:
				{
					return FdbTupleParser.ParseDouble(slice);
				}
			}

			if (type <= FdbTupleTypes.IntPos8 && type >= FdbTupleTypes.IntNeg8)
			{
				return checked((double)DeserializeInt64(slice));
			}

			throw new FormatException(String.Format("Cannot convert tuple segment of type 0x{0:X} into a Double", type));
		}

		/// <summary>Deserialize a tuple segment into a DateTime (UTC)</summary>
		/// <param name="slice">Slice that contains a single packed element</param>
		/// <returns>DateTime in UTC</returns>
		/// <remarks>The returned DateTime will be in UTC, because the original TimeZone details are lost.</remarks>
		public static DateTime DeserializeDateTime(Slice slice)
		{
			if (slice.IsNullOrEmpty) return DateTime.MinValue; //TODO: fail ?

			byte type = slice[0];

			switch(type)
			{
				case FdbTupleTypes.Nil:
				{
					return DateTime.MinValue;
				}

				case FdbTupleTypes.Utf8:
				{ // we only support ISO 8601 dates. For ex: YYYY-MM-DDTHH:MM:SS.fffff"
					string str = FdbTupleParser.ParseUnicode(slice);
					return DateTime.Parse(str, CultureInfo.InvariantCulture, DateTimeStyles.RoundtripKind);
				}

				case FdbTupleTypes.Double:
				{ // Number of days since Epoch
					const long UNIX_EPOCH_TICKS = 621355968000000000L;
					//note: we can't user TimeSpan.FromDays(...) because it rounds to the nearest millisecond!
					long ticks = UNIX_EPOCH_TICKS + (long)(FdbTupleParser.ParseDouble(slice) * TimeSpan.TicksPerDay);			
					return new DateTime(ticks, DateTimeKind.Utc);
				}
			}

			// If we have an integer, we consider it to be a number of Ticks (Windows Only)
			if (type <= FdbTupleTypes.IntPos8 && type >= FdbTupleTypes.IntNeg8)
			{
				return new DateTime(DeserializeInt64(slice), DateTimeKind.Utc);
			}

			throw new FormatException(String.Format("Cannot convert tuple segment of type 0x{0:X} into a DateTime", type));
		}

		/// <summary>Deserialize a tuple segment into a TimeSpan</summary>
		/// <param name="slice">Slice that contains a single packed element</param>
		public static TimeSpan DeserializeTimeSpan(Slice slice)
		{
			if (slice.IsNullOrEmpty) return TimeSpan.Zero; //TODO: fail ?

			byte type = slice[0];

			// We serialize TimeSpans as number of seconds in a 64-bit float.

			switch(type)
			{
				case FdbTupleTypes.Nil:
				{
					return TimeSpan.Zero;
				}
				case FdbTupleTypes.Utf8:
				{ // "HH:MM:SS.fffff"
					return TimeSpan.Parse(FdbTupleParser.ParseUnicode(slice), CultureInfo.InvariantCulture);
				}
				case FdbTupleTypes.Double:
				{ // Number of seconds
					//note: We can't use TimeSpan.FromSeconds(...) because it rounds to the nearest millisecond!
					return new TimeSpan((long)(FdbTupleParser.ParseDouble(slice) * (double)TimeSpan.TicksPerSecond));
				}
			}

			// If we have an integer, we consider it to be a number of Ticks (Windows Only)
			if (type <= FdbTupleTypes.IntPos8 && type >= FdbTupleTypes.IntNeg8)
			{
				return new TimeSpan(DeserializeInt64(slice));
			}

			throw new FormatException(String.Format("Cannot convert tuple segment of type 0x{0:X} into a TimeSpan", type));
		}

		/// <summary>Deserialize a tuple segment into a Unicode string</summary>
		/// <param name="slice">Slice that contains a single packed element</param>
		public static string DeserializeString(Slice slice)
		{
			if (slice.IsNullOrEmpty) return null;

			byte type = slice[0];
			switch (type)
			{
				case FdbTupleTypes.Nil:
				{
					return null;
				}
				case FdbTupleTypes.Bytes:
				{
					return FdbTupleParser.ParseAscii(slice);
				}
				case FdbTupleTypes.Utf8:
				{
					return FdbTupleParser.ParseUnicode(slice);
				}
				case FdbTupleTypes.Single:
				{
					return FdbTupleParser.ParseSingle(slice).ToString(CultureInfo.InvariantCulture);
				}
				case FdbTupleTypes.Double:
				{
					return FdbTupleParser.ParseDouble(slice).ToString(CultureInfo.InvariantCulture);
				}
				case FdbTupleTypes.Uuid128:
				{
					return FdbTupleParser.ParseGuid(slice).ToString();
				}
				case FdbTupleTypes.Uuid64:
				{
					return FdbTupleParser.ParseUuid64(slice).ToString();
				}
			}

			if (type <= FdbTupleTypes.IntPos8 && type >= FdbTupleTypes.IntNeg8)
			{
				return FdbTupleParser.ParseInt64(type, slice).ToString(CultureInfo.InvariantCulture);
			}

			throw new FormatException(String.Format("Cannot convert tuple segment of type 0x{0:X} into a String", type));
		}

		/// <summary>Deserialize a tuple segment into Guid</summary>
		/// <param name="slice">Slice that contains a single packed element</param>
		public static Guid DeserializeGuid(Slice slice)
		{
			if (slice.IsNullOrEmpty) return Guid.Empty;

			int type = slice[0];

			switch (type)
			{
				case FdbTupleTypes.Bytes:
				{
					return Guid.Parse(FdbTupleParser.ParseAscii(slice));
				}
				case FdbTupleTypes.Utf8:
				{
					return Guid.Parse(FdbTupleParser.ParseUnicode(slice));
				}
				case FdbTupleTypes.Uuid128:
				{
					return FdbTupleParser.ParseGuid(slice);
				}
				//REVIEW: should we allow converting a Uuid64 into a Guid? This looks more like a bug than an expected behavior...
			}

			throw new FormatException(String.Format("Cannot convert tuple segment of type 0x{0:X} into a System.Guid", type));
		}

		/// <summary>Deserialize a tuple segment into 128-bit UUID</summary>
		/// <param name="slice">Slice that contains a single packed element</param>
		public static Uuid128 DeserializeUuid128(Slice slice)
		{
			if (slice.IsNullOrEmpty) return Uuid128.Empty;

			int type = slice[0];

			switch (type)
			{
				case FdbTupleTypes.Bytes:
				{ // expect binary representation as a 16-byte array
					return new Uuid128(FdbTupleParser.ParseBytes(slice));
				}
				case FdbTupleTypes.Utf8:
				{ // expect text representation
					return new Uuid128(FdbTupleParser.ParseUnicode(slice));
				}
				case FdbTupleTypes.Uuid128:
				{
					return FdbTupleParser.ParseUuid128(slice);
				}
				//REVIEW: should we allow converting a Uuid64 into a Uuid128? This looks more like a bug than an expected behavior...
			}

			throw new FormatException(String.Format("Cannot convert tuple segment of type 0x{0:X} into an Uuid128", type));
		}

		/// <summary>Deserialize a tuple segment into 64-bit UUID</summary>
		/// <param name="slice">Slice that contains a single packed element</param>
		public static Uuid64 DeserializeUuid64(Slice slice)
		{
			if (slice.IsNullOrEmpty) return Uuid64.Empty;

			int type = slice[0];

			switch (type)
			{
				case FdbTupleTypes.Bytes:
				{ // expect binary representation as a 16-byte array
					return new Uuid64(FdbTupleParser.ParseBytes(slice));
				}
				case FdbTupleTypes.Utf8:
				{ // expect text representation
					return new Uuid64(FdbTupleParser.ParseUnicode(slice));
				}
				case FdbTupleTypes.Uuid64:
				{
					return FdbTupleParser.ParseUuid64(slice);
				}
			}

			if (type >= FdbTupleTypes.IntZero && type <= FdbTupleTypes.IntPos8)
			{ // expect 64-bit number
				return new Uuid64(FdbTupleParser.ParseInt64(type, slice));
			}
			// we don't support negative numbers!

			throw new FormatException(String.Format("Cannot convert tuple segment of type 0x{0:X} into an Uuid64", type));
		}

		/// <summary>Deserialize a tuple segment into Guid</summary>
		/// <param name="slice">Slice that contains a single packed element</param>
		public static System.Net.IPAddress DeserializeIPAddress(Slice slice)
		{
			if (slice.IsNullOrEmpty) return null;

			int type = slice[0];

			switch (type)
			{
				case FdbTupleTypes.Bytes:
				{
					return new System.Net.IPAddress(FdbTupleParser.ParseBytes(slice).GetBytes());
				}
				case FdbTupleTypes.Utf8:
				{
					return System.Net.IPAddress.Parse(FdbTupleParser.ParseUnicode(slice));
				}
				case FdbTupleTypes.Uuid128:
				{ // could be an IPv6 encoded as a 128-bits UUID
					return new System.Net.IPAddress(slice.GetBytes());
				}
			}

			if (type >= FdbTupleTypes.IntPos1 && type <= FdbTupleTypes.IntPos4)
			{ // could be an IPv4 encoded as a 32-bit unsigned integer
				var value = FdbTupleParser.ParseInt64(type, slice);
				Contract.Assert(value >= 0 && value <= uint.MaxValue);
				return new System.Net.IPAddress(value);
			}

			throw new FormatException(String.Format("Cannot convert tuple segment of type 0x{0:X} into System.Net.IPAddress", type));
		}

		public static FdbTupleAlias DeserializeAlias(Slice slice)
		{
			if (slice.Count != 1) throw new FormatException("Cannot convert tuple segment into this type");
			return (FdbTupleAlias)slice[0];
		}

		/// <summary>Unpack a tuple from a buffer</summary>
		/// <param name="buffer">Slice that contains the packed representation of a tuple with zero or more elements</param>
		/// <returns>Decoded tuple</returns>
		[NotNull]
		internal static FdbSlicedTuple Unpack(Slice buffer, bool embedded)
		{
			var reader = new TupleReader(buffer);
			if (embedded) reader.Depth = 1;

			// most tuples will probably fit within (prefix, sub-prefix, id, key) so pre-allocating with 4 should be ok...
			var items = new Slice[4];

			Slice item;
			int p = 0;
			while ((item = FdbTupleParser.ParseNext(ref reader)).HasValue)
			{
				if (p >= items.Length)
				{
					// note: do not grow exponentially, because tuples will never but very large...
					Array.Resize(ref items, p + 4);
				}
				items[p++] = item;
			}

			if (reader.Input.HasMore) throw new FormatException("Parsing of tuple failed failed before reaching the end of the key");
			return new FdbSlicedTuple(p == 0 ? Slice.EmptySliceArray : items, 0, p);
		}

		/// <summary>Ensure that a slice is a packed tuple that contains a single and valid element</summary>
		/// <param name="buffer">Slice that should contain the packed representation of a singleton tuple</param>
		/// <returns>Decoded slice of the single element in the singleton tuple</returns>
		public static Slice UnpackSingle(Slice buffer)
		{
			var slicer = new TupleReader(buffer);

			var current = FdbTupleParser.ParseNext(ref slicer);
			if (slicer.Input.HasMore) throw new FormatException("Parsing of singleton tuple failed before reaching the end of the key");

			return current;
		}

		/// <summary>Only returns the first item of a packed tuple</summary>
		/// <param name="buffer">Slice that contains the packed representation of a tuple with one or more elements</param>
		/// <returns>Raw slice corresponding to the first element of the tuple</returns>
		public static Slice UnpackFirst(Slice buffer)
		{
			var slicer = new TupleReader(buffer);

			return FdbTupleParser.ParseNext(ref slicer);
		}

		/// <summary>Only returns the last item of a packed tuple</summary>
		/// <param name="buffer">Slice that contains the packed representation of a tuple with one or more elements</param>
		/// <returns>Raw slice corresponding to the last element of the tuple</returns>
		public static Slice UnpackLast(Slice buffer)
		{
			var slicer = new TupleReader(buffer);

			Slice item = Slice.Nil;

			Slice current;
			while ((current = FdbTupleParser.ParseNext(ref slicer)).HasValue)
			{
				item = current;
			}

			if (slicer.Input.HasMore) throw new FormatException("Parsing of tuple failed failed before reaching the end of the key");
			return item;
		}

		#endregion

	}

}<|MERGE_RESOLUTION|>--- conflicted
+++ resolved
@@ -279,23 +279,19 @@
 			{
 				SerializeTupleTo(ref writer, tuple);
 				return;
-			}		
+			}
 
 			var fmt = value as ITupleFormattable;
 			if (fmt != null)
 			{
 				tuple = fmt.ToTuple();
-				if (tuple == null) throw new InvalidOperationException(String.Format("An instance of type {0} returned a null Tuple while serialiazing", type.Name));
+				if (tuple == null) throw new InvalidOperationException(String.Format("An instance of type {0} returned a null Tuple while serialiazing", value.GetType().Name));
 				SerializeTupleTo(ref writer, tuple);
 				return;
 			}
 
 			// Not Supported ?
-<<<<<<< HEAD
-			throw new NotSupportedException(String.Format("Doesn't know how to serialize objects of type {0} into Tuple Encoding format", type.Name));
-=======
-			throw new NotSupportedException(String.Format("Doesn't know how to serialize objects of type {0}", value.GetType().Name));
->>>>>>> dc186720
+			throw new NotSupportedException(String.Format("Doesn't know how to serialize objects of type {0} into Tuple Encoding format", value.GetType().Name));
 		}
 
 		/// <summary>Writes a slice as a byte[] array</summary>
