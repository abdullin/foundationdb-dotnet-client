﻿#region BSD Licence
/* Copyright (c) 2013-2015, Doxense SAS
All rights reserved.

Redistribution and use in source and binary forms, with or without
modification, are permitted provided that the following conditions are met:
	* Redistributions of source code must retain the above copyright
	  notice, this list of conditions and the following disclaimer.
	* Redistributions in binary form must reproduce the above copyright
	  notice, this list of conditions and the following disclaimer in the
	  documentation and/or other materials provided with the distribution.
	* Neither the name of Doxense nor the
	  names of its contributors may be used to endorse or promote products
	  derived from this software without specific prior written permission.

THIS SOFTWARE IS PROVIDED BY THE COPYRIGHT HOLDERS AND CONTRIBUTORS "AS IS" AND
ANY EXPRESS OR IMPLIED WARRANTIES, INCLUDING, BUT NOT LIMITED TO, THE IMPLIED
WARRANTIES OF MERCHANTABILITY AND FITNESS FOR A PARTICULAR PURPOSE ARE
DISCLAIMED. IN NO EVENT SHALL <COPYRIGHT HOLDER> BE LIABLE FOR ANY
DIRECT, INDIRECT, INCIDENTAL, SPECIAL, EXEMPLARY, OR CONSEQUENTIAL DAMAGES
(INCLUDING, BUT NOT LIMITED TO, PROCUREMENT OF SUBSTITUTE GOODS OR SERVICES;
LOSS OF USE, DATA, OR PROFITS; OR BUSINESS INTERRUPTION) HOWEVER CAUSED AND
ON ANY THEORY OF LIABILITY, WHETHER IN CONTRACT, STRICT LIABILITY, OR TORT
(INCLUDING NEGLIGENCE OR OTHERWISE) ARISING IN ANY WAY OUT OF THE USE OF THIS
SOFTWARE, EVEN IF ADVISED OF THE POSSIBILITY OF SUCH DAMAGE.
 */
#endregion

namespace FoundationDB.Layers.Tuples
{
	using FoundationDB.Client;
	using FoundationDB.Client.Utils;
	using JetBrains.Annotations;
	using System;
	using System.Text;

	/// <summary>Helper class that contains low-level encoders for the tuple binary format</summary>
	public static class FdbTupleParser
	{
		#region Serialization...

		/// <summary>Writes a null value at the end, and advance the cursor</summary>
		public static void WriteNil(ref TupleWriter writer)
		{
			if (writer.Depth == 0)
			{ // at the top level, NILs are escaped as <00>
				writer.Output.WriteByte(FdbTupleTypes.Nil);
			}
			else
			{ // inside a tuple, NILs are escaped as <00><FF>
				writer.Output.WriteByte2(FdbTupleTypes.Nil, 0xFF);
			}
		}

		public static void WriteBool(ref TupleWriter writer, bool value)
		{
			// To be compatible with other bindings, we will encode False as the number 0, and True as the number 1
			if (value)
			{ // true => 15 01
				writer.Output.WriteByte2(FdbTupleTypes.IntPos1, 1);
			}
			else
			{ // false => 14
				writer.Output.WriteByte(FdbTupleTypes.IntZero);
			}
		}

		/// <summary>Writes an UInt8 at the end, and advance the cursor</summary>
		/// <param name="writer">Target buffer</param>
		/// <param name="value">Unsigned BYTE, 32 bits</param>
		public static void WriteByte(ref TupleWriter writer, byte value)
		{
			if (value == 0)
			{ // zero
				writer.Output.WriteByte(FdbTupleTypes.IntZero);
			}
			else
			{ // 1..255: frequent for array index
				writer.Output.WriteByte2(FdbTupleTypes.IntPos1, value);
			}
		}

		/// <summary>Writes an Int32 at the end, and advance the cursor</summary>
		/// <param name="writer">Target buffer</param>
		/// <param name="value">Signed DWORD, 32 bits, High Endian</param>
		public static void WriteInt32(ref TupleWriter writer, int value)
		{
			if (value <= 255)
			{
				if (value == 0)
				{ // zero
					writer.Output.WriteByte(FdbTupleTypes.IntZero);
					return;
				}

				if (value > 0)
				{ // 1..255: frequent for array index
					writer.Output.WriteByte2(FdbTupleTypes.IntPos1, (byte)value);
					return;
				}

				if (value > -256)
				{ // -255..-1
					writer.Output.WriteByte2(FdbTupleTypes.IntNeg1, (byte)(255 + value));
					return;
				}
			}

			WriteInt64Slow(ref writer, value);
		}

		/// <summary>Writes an Int64 at the end, and advance the cursor</summary>
		/// <param name="writer">Target buffer</param>
		/// <param name="value">Signed QWORD, 64 bits, High Endian</param>
		public static void WriteInt64(ref TupleWriter writer, long value)
		{
			if (value <= 255)
			{
				if (value == 0)
				{ // zero
					writer.Output.WriteByte(FdbTupleTypes.IntZero);
					return;
				}

				if (value > 0)
				{ // 1..255: frequent for array index
					writer.Output.WriteByte2(FdbTupleTypes.IntPos1, (byte)value);
					return;
				}

				if (value > -256)
				{ // -255..-1
					writer.Output.WriteByte2(FdbTupleTypes.IntNeg1, (byte)(255 + value));
					return;
				}
			}

			WriteInt64Slow(ref writer, value);
		}

		private static void WriteInt64Slow(ref TupleWriter writer, long value)
		{
			// we are only called for values <= -256 or >= 256

			// determine the number of bytes needed to encode the absolute value
			int bytes = NumberOfBytes(value);

			writer.Output.EnsureBytes(bytes + 1);

			var buffer = writer.Output.Buffer;
			int p = writer.Output.Position;

			ulong v;
			if (value > 0)
			{ // simple case
				buffer[p++] = (byte)(FdbTupleTypes.IntBase + bytes);
				v = (ulong)value;
			}
			else
			{ // we will encode the one's complement of the absolute value
				// -1 => 0xFE
				// -256 => 0xFFFE
				// -65536 => 0xFFFFFE
				buffer[p++] = (byte)(FdbTupleTypes.IntBase - bytes);
				v = (ulong)(~(-value));
			}

			if (bytes > 0)
			{
				// head
				--bytes;
				int shift = bytes << 3;

				while (bytes-- > 0)
				{
					buffer[p++] = (byte)(v >> shift);
					shift -= 8;
				}
				// last
				buffer[p++] = (byte)v;
			}
			writer.Output.Position = p;
		}

		/// <summary>Writes an UInt32 at the end, and advance the cursor</summary>
		/// <param name="writer">Target buffer</param>
		/// <param name="value">Signed DWORD, 32 bits, High Endian</param>
		public static void WriteUInt32(ref TupleWriter writer, uint value)
		{
			if (value <= 255)
			{
				if (value == 0)
				{ // 0
					writer.Output.WriteByte(FdbTupleTypes.IntZero);
				}
				else
				{ // 1..255
					writer.Output.WriteByte2(FdbTupleTypes.IntPos1, (byte)value);
				}
			}
			else
			{ // >= 256
				WriteUInt64Slow(ref writer, value);
			}
		}

		/// <summary>Writes an UInt64 at the end, and advance the cursor</summary>
		/// <param name="writer">Target buffer</param>
		/// <param name="value">Signed QWORD, 64 bits, High Endian</param>
		public static void WriteUInt64(ref TupleWriter writer, ulong value)
		{
			if (value <= 255)
			{
				if (value == 0)
				{ // 0
					writer.Output.WriteByte(FdbTupleTypes.IntZero);
				}
				else
				{ // 1..255
					writer.Output.WriteByte2(FdbTupleTypes.IntPos1, (byte)value);
				}
			}
			else
			{ // >= 256
				WriteUInt64Slow(ref writer, value);
			}
		}

		private static void WriteUInt64Slow(ref TupleWriter writer, ulong value)
		{
			// We are only called for values >= 256

			// determine the number of bytes needed to encode the value
			int bytes = NumberOfBytes(value);

			writer.Output.EnsureBytes(bytes + 1);

			var buffer = writer.Output.Buffer;
			int p = writer.Output.Position;

			// simple case (ulong can only be positive)
			buffer[p++] = (byte)(FdbTupleTypes.IntBase + bytes);

			if (bytes > 0)
			{
				// head
				--bytes;
				int shift = bytes << 3;

				while (bytes-- > 0)
				{
					buffer[p++] = (byte)(value >> shift);
					shift -= 8;
				}
				// last
				buffer[p++] = (byte)value;
			}

			writer.Output.Position = p;
		}

		/// <summary>Writes an Single at the end, and advance the cursor</summary>
		/// <param name="writer">Target buffer</param>
		/// <param name="value">IEEE Floating point, 32 bits, High Endian</param>
		public static void WriteSingle(ref TupleWriter writer, float value)
		{
			// The double is converted to its Big-Endian IEEE binary representation
			// - If the sign bit is set, flip all the bits
			// - If the sign bit is not set, just flip the sign bit
			// This ensures that all negative numbers have their first byte < 0x80, and all positive numbers have their first byte >= 0x80

			// Special case for NaN: All variants are normalized to float.NaN !
			if (float.IsNaN(value)) value = float.NaN;

			// note: there is no BitConverter.SingleToInt32Bits(...), so we have to do it ourselves...
			uint bits;
			unsafe { bits = *((uint*)&value); }

			if ((bits & 0x80000000U) != 0)
			{ // negative
				bits = ~bits;
			}
			else
			{ // postive
				bits |= 0x80000000U;
			}
			writer.Output.EnsureBytes(5);
			var buffer = writer.Output.Buffer;
			int p = writer.Output.Position;
			buffer[p + 0] = FdbTupleTypes.Single;
			buffer[p + 1] = (byte)(bits >> 24);
			buffer[p + 2] = (byte)(bits >> 16);
			buffer[p + 3] = (byte)(bits >> 8);
			buffer[p + 4] = (byte)(bits);
			writer.Output.Position = p + 5;
		}

		/// <summary>Writes an Double at the end, and advance the cursor</summary>
		/// <param name="writer">Target buffer</param>
		/// <param name="value">IEEE Floating point, 64 bits, High Endian</param>
		public static void WriteDouble(ref TupleWriter writer, double value)
		{
			// The double is converted to its Big-Endian IEEE binary representation
			// - If the sign bit is set, flip all the bits
			// - If the sign bit is not set, just flip the sign bit
			// This ensures that all negative numbers have their first byte < 0x80, and all positive numbers have their first byte >= 0x80

			// Special case for NaN: All variants are normalized to float.NaN !
			if (double.IsNaN(value)) value = double.NaN;

			// note: we could use BitConverter.DoubleToInt64Bits(...), but it does the same thing, and also it does not exist for floats...
			ulong bits;
			unsafe { bits = *((ulong*)&value); }

			if ((bits & 0x8000000000000000UL) != 0)
			{ // negative
				bits = ~bits;
			}
			else
			{ // postive
				bits |= 0x8000000000000000UL;
			}
			writer.Output.EnsureBytes(9);
			var buffer = writer.Output.Buffer;
			int p = writer.Output.Position;
			buffer[p] = FdbTupleTypes.Double;
			buffer[p + 1] = (byte)(bits >> 56);
			buffer[p + 2] = (byte)(bits >> 48);
			buffer[p + 3] = (byte)(bits >> 40);
			buffer[p + 4] = (byte)(bits >> 32);
			buffer[p + 5] = (byte)(bits >> 24);
			buffer[p + 6] = (byte)(bits >> 16);
			buffer[p + 7] = (byte)(bits >> 8);
			buffer[p + 8] = (byte)(bits);
			writer.Output.Position = p + 9;
		}

		/// <summary>Writes a binary string</summary>
		public static void WriteBytes(ref TupleWriter writer, byte[] value)
		{
			if (value == null)
			{
				WriteNil(ref writer);
			}
			else
			{
				WriteNulEscapedBytes(ref writer, FdbTupleTypes.Bytes, value);
			}
		}

		/// <summary>Writes a string encoded in UTF-8</summary>
		public static unsafe void WriteString(ref TupleWriter writer, string value)
		{
			if (value == null)
			{ // "00"
				WriteNil(ref writer);
			}
			else if (value.Length == 0)
			{ // "02 00"
				writer.Output.WriteByte2(FdbTupleTypes.Utf8, 0x00);
			}
			else
			{
				fixed(char* chars = value)
				{
					if (!TryWriteUnescapedUtf8String(ref writer, chars, value.Length))
					{ // the string contains \0 chars, we need to do it the hard way
						WriteNulEscapedBytes(ref writer, FdbTupleTypes.Utf8, Encoding.UTF8.GetBytes(value));
					}
				}
			}
		}

		/// <summary>Writes a char array encoded in UTF-8</summary>
		internal static unsafe void WriteChars(ref TupleWriter writer, char[] value, int offset, int count)
		{
			Contract.Requires(offset >= 0 && count >= 0);

			if (count == 0)
			{
				if (value == null)
				{ // "00"
					WriteNil(ref writer);
				}
				else
				{ // "02 00"
					writer.Output.WriteByte2(FdbTupleTypes.Utf8, 0x00);
				}
			}
			else
			{
				fixed (char* chars = value)
				{
					if (!TryWriteUnescapedUtf8String(ref writer, chars + offset, count))
					{ // the string contains \0 chars, we need to do it the hard way
						WriteNulEscapedBytes(ref writer, FdbTupleTypes.Utf8, Encoding.UTF8.GetBytes(value, 0, count));
					}
				}
			}
		}

		private static unsafe void WriteUnescapedAsciiChars(ref TupleWriter writer, char* chars, int count)
		{
			Contract.Requires(chars != null && count >= 0);

			// copy and convert an ASCII string directly into the destination buffer

			writer.Output.EnsureBytes(2 + count);
			int pos = writer.Output.Position;
			char* end = chars + count;
			fixed (byte* buffer = writer.Output.Buffer)
			{
				buffer[pos++] = FdbTupleTypes.Utf8;
				//OPTIMIZE: copy 2 or 4 chars at once, unroll loop?
				while(chars < end)
				{
					buffer[pos++] = (byte)(*chars++);
				}
				buffer[pos] = 0x00;
				writer.Output.Position = pos + 1;
			}
		}

		private static unsafe bool TryWriteUnescapedUtf8String(ref TupleWriter writer, char* chars, int count)
		{
			Contract.Requires(chars != null && count >= 0);

			// Several observations:
			// * Most strings will be keywords or ASCII-only with no zeroes. These can be copied directly to the buffer
			// * We will only attempt to optimze strings that don't have any 00 to escape to 00 FF. For these, we will fallback to converting to byte[] then escaping.
			// * Since .NET's strings are UTF-16, the max possible UNICODE value to encode is 0xFFFF, which takes 3 bytes in UTF-8 (EF BF BF)
			// * Most western europe languages have only a few non-ASCII chars here and there, and most of them will only use 2 bytes (ex: 'é' => 'C3 A9')
			// * More complex scripts with dedicated symbol pages (kanjis, arabic, ....) will take 2 or 3 bytes for each charecter.

			// We will first do a pass to check for the presence of 00 and non-ASCII chars
			// => if we find at least on 00, we fallback to escaping the result of Encoding.UTF8.GetBytes()
			// => if we find only ASCII (1..127) chars, we have an optimized path that will truncate the chars to bytes
			// => if not, we will use an UTF8Encoder to convert the string to UTF-8, in chunks, using a small buffer allocated on the stack

			#region First pass: look for \0 and non-ASCII chars

			// fastest way to check for non-ASCII, is to OR all the chars together, and look at bits 7 to 15. If they are not all zero, there is at least ONE non-ASCII char.
			// also, we abort as soon as we find a \0

			char* ptr = chars;
			char* end = chars + count;
			char mask = '\0', c;
			while (ptr < end && (c = *ptr) != '\0') { mask |= c; ++ptr; }

			if (ptr < end) return false; // there is at least one \0 in the string

			// bit 7-15 all unset means the string is pure ASCII
			if ((mask >> 7) == 0)
			{ // => directly dump the chars to the buffer
				WriteUnescapedAsciiChars(ref writer, chars, count);
				return true;
			}

			#endregion

			#region Second pass: encode the string to UTF-8, in chunks

			// Here we know that there is at least one unicode char, and that there are no \0
			// We will tterate through the string, filling as much of the buffer as possible

			bool done;
			int remaining = count;
			ptr = chars;

			// We need at most 3 * CHUNK_SIZE to encode the chunk
			// > For small strings, we will allocated exactly string.Length * 3 bytes, and will be done in one chunk
			// > For larger strings, we will call encoder.Convert(...) until it says it is done.
			const int CHUNK_SIZE = 1024;
			int bufLen = Encoding.UTF8.GetMaxByteCount(Math.Min(count, CHUNK_SIZE));
			byte* buf = stackalloc byte[bufLen];

			// We can not really predict the final size of the encoded string, but:
			// * Western languages have a few chars that usually need 2 bytes. If we pre-allocate 50% more bytes, it should fit most of the time, without too much waste
			// * Eastern langauges will have all chars encoded to 3 bytes. If we also pre-allocated 50% more, we should only need one resize of the buffer (150% x 2 = 300%), which is acceptable
			writer.Output.EnsureBytes(checked(2 + count + (count >> 1))); // preallocate 150% of the string + 2 bytes
			writer.Output.UnsafeWriteByte(FdbTupleTypes.Utf8);

			var encoder = Encoding.UTF8.GetEncoder();
			// note: encoder.Convert() tries to fill up the buffer as much as possible with complete chars, and will set 'done' to true when all chars have been converted.
			do
			{
				int charsUsed, bytesUsed;
				encoder.Convert(ptr, remaining, buf, bufLen, true, out charsUsed, out bytesUsed, out done);
				if (bytesUsed > 0)
				{
					writer.Output.WriteBytes(buf, bytesUsed);
				}
				remaining -= charsUsed;
				ptr += charsUsed;
			}
			while (!done);
			Contract.Assert(remaining == 0 && ptr == end);

			// close the string
			writer.Output.WriteByte(0x00);

			#endregion

			return true;
		}

		/// <summary>Writes a char encoded in UTF-8</summary>
		public static void WriteChar(ref TupleWriter writer, char value)
		{
			if (value == 0)
			{ // NUL => "00 0F"
				// note: \0 is the only unicode character that will produce a zero byte when converted in UTF-8
				writer.Output.WriteByte4(FdbTupleTypes.Utf8, 0x00, 0xFF, 0x00);
			}
			else if (value < 0x80)
			{ // 0x00..0x7F => 0xxxxxxx
				writer.Output.WriteByte3(FdbTupleTypes.Utf8, (byte)value, 0x00);
			}
			else if (value <  0x800)
			{ // 0x80..0x7FF => 110xxxxx 10xxxxxx => two bytes
				writer.Output.WriteByte4(FdbTupleTypes.Utf8, (byte)(0xC0 | (value >> 6)), (byte)(0x80 | (value & 0x3F)), 0x00);
			}
			else
			{ // 0x800..0xFFFF => 11110xxx 10xxxxxx 10xxxxxx 10xxxxxx
				// note: System.Char is 16 bits, and thus cannot represent UNICODE chars above 0xFFFF.
				// => This means that a System.Char will never take more than 3 bytes in UTF-8 !
				var tmp = Encoding.UTF8.GetBytes(new string(value, 1));
				writer.Output.EnsureBytes(tmp.Length + 2);
				writer.Output.UnsafeWriteByte(FdbTupleTypes.Utf8);
				writer.Output.UnsafeWriteBytes(tmp, 0, tmp.Length);
				writer.Output.UnsafeWriteByte(0x00);
			}
		}

		/// <summary>Writes a binary string</summary>
<<<<<<< HEAD
		public static void WriteBytes(ref TupleWriter writer, byte[] value, int offset, int count)
=======
		public static void WriteBytes(ref SliceWriter writer, [NotNull] byte[] value, int offset, int count)
>>>>>>> 2d426e92
		{
			WriteNulEscapedBytes(ref writer, FdbTupleTypes.Bytes, value, offset, count);
		}

		/// <summary>Writes a binary string</summary>
		public static void WriteBytes(ref TupleWriter writer, ArraySegment<byte> value)
		{
			WriteNulEscapedBytes(ref writer, FdbTupleTypes.Bytes, value.Array, value.Offset, value.Count);
		}

		/// <summary>Writes a buffer with all instances of 0 escaped as '00 FF'</summary>
<<<<<<< HEAD
		internal static void WriteNulEscapedBytes(ref TupleWriter writer, byte type, byte[] value, int offset, int count)
=======
		internal static void WriteNulEscapedBytes(ref SliceWriter writer, byte type, [NotNull] byte[] value, int offset, int count)
>>>>>>> 2d426e92
		{
			int n = count;

			// we need to know if there are any NUL chars (\0) that need escaping...
			// (we will also need to add 1 byte to the buffer size per NUL)
			for (int i = offset, end = offset + count; i < end; ++i)
			{
				if (value[i] == 0) ++n;
			}

			writer.Output.EnsureBytes(n + 2);
			var buffer = writer.Output.Buffer;
			int p = writer.Output.Position;
			buffer[p++] = type;
			if (n > 0)
			{
				if (n == count)
				{ // no NULs in the string, can copy all at once
					SliceHelpers.CopyBytesUnsafe(buffer, p, value, offset, n);
					p += n;
				}
				else
				{ // we need to escape all NULs
					for(int i = offset, end = offset + count; i < end; ++i)
					{
						byte b = value[i];
						buffer[p++] = b;
						if (b == 0) buffer[p++] = 0xFF;
					}
				}
			}
			buffer[p] = 0x00;
			writer.Output.Position = p + 1;
		}

		/// <summary>Writes a buffer with all instances of 0 escaped as '00 FF'</summary>
<<<<<<< HEAD
		private static void WriteNulEscapedBytes(ref TupleWriter writer, byte type, byte[] value)
=======
		private static void WriteNulEscapedBytes(ref SliceWriter writer, byte type, [NotNull] byte[] value)
>>>>>>> 2d426e92
		{
			int n = value.Length;
			// we need to know if there are any NUL chars (\0) that need escaping...
			// (we will also need to add 1 byte to the buffer size per NUL)
			foreach (byte b in value)
			{
				if (b == 0) ++n;
			}

			writer.Output.EnsureBytes(n + 2);
			var buffer = writer.Output.Buffer;
			int p = writer.Output.Position;
			buffer[p++] = type;
			if (n > 0)
			{
				if (n == value.Length)
				{ // no NULs in the string, can copy all at once
					SliceHelpers.CopyBytesUnsafe(buffer, p, value, 0, n);
					p += n;
				}
				else
				{ // we need to escape all NULs
					foreach (byte b in value)
					{
						buffer[p++] = b;
						if (b == 0) buffer[p++] = 0xFF;
					}
				}
			}
			buffer[p++] = 0x00;
			writer.Output.Position = p;
		}

		/// <summary>Writes a RFC 4122 encoded 16-byte Microsoft GUID</summary>
		public static void WriteGuid(ref TupleWriter writer, Guid value)
		{
			writer.Output.EnsureBytes(17);
			writer.Output.UnsafeWriteByte(FdbTupleTypes.Uuid128);
			unsafe
			{
				// UUIDs are stored using the RFC 4122 standard, so we need to swap some parts of the System.Guid

				byte* ptr = stackalloc byte[16];
				Uuid128.Write(value, ptr);
				writer.Output.UnsafeWriteBytes(ptr, 16);
			}
		}

		/// <summary>Writes a RFC 4122 encoded 128-bit UUID</summary>
		public static void WriteUuid128(ref TupleWriter writer, Uuid128 value)
		{
			writer.Output.EnsureBytes(17);
			writer.Output.UnsafeWriteByte(FdbTupleTypes.Uuid128);
			unsafe
			{
				byte* ptr = stackalloc byte[16];
				value.WriteTo(ptr);
				writer.Output.UnsafeWriteBytes(ptr, 16);
			}
		}

		/// <summary>Writes a 64-bit UUID</summary>
		public static void WriteUuid64(ref TupleWriter writer, Uuid64 value)
		{
			writer.Output.EnsureBytes(9);
			writer.Output.UnsafeWriteByte(FdbTupleTypes.Uuid64);
			unsafe
			{
				byte* ptr = stackalloc byte[8];
				value.WriteTo(ptr);
				writer.Output.UnsafeWriteBytes(ptr, 8);
			}
		}

		/// <summary>Mark the start of a new embedded tuple</summary>
		public static void BeginTuple(ref TupleWriter writer)
		{
			writer.Depth++;
			writer.Output.WriteByte(FdbTupleTypes.TupleStart);
		}

		/// <summary>Mark the end of an embedded tuple</summary>
		public static void EndTuple(ref TupleWriter writer)
		{
			writer.Output.WriteByte(0x00);
			writer.Depth--;
		}

		#endregion

		#region Deserialization...

		/// <summary>Parse a tuple segment containing a signed 64-bit integer</summary>
		/// <remarks>This method should only be used by custom decoders.</remarks>
		public static long ParseInt64(int type, Slice slice)
		{
			int bytes = type - FdbTupleTypes.IntBase;
			if (bytes == 0) return 0L;

			bool neg = false;
			if (bytes < 0)
			{
				bytes = -bytes;
				neg = true;
			}

			if (bytes > 8) throw new FormatException("Invalid size for tuple integer");
			long value = (long)slice.ReadUInt64BE(1, bytes);

			if (neg)
			{ // the value is encoded as the one's complement of the absolute value
				value = (-(~value));
				if (bytes < 8) value |= (-1L << (bytes << 3));
				return value;
			}

			return value;
		}

		internal static ArraySegment<byte> UnescapeByteString([NotNull] byte[] buffer, int offset, int count)
		{
			Contract.Requires(buffer != null && offset >= 0 && count >= 0);

			// check for nulls
			int p = offset;
			int end = offset + count;

			while (p < end)
			{
				if (buffer[p] == 0)
				{ // found a 0, switch to slow path
					return UnescapeByteStringSlow(buffer, offset, count, p - offset);
				}
				++p;
			}
			// buffer is clean, we can return it as-is
			return new ArraySegment<byte>(buffer, offset, count);
		}

		internal static ArraySegment<byte> UnescapeByteStringSlow([NotNull] byte[] buffer, int offset, int count, int offsetOfFirstZero = 0)
		{
			Contract.Requires(buffer != null && offset >= 0 && count >= 0);

			var tmp = new byte[count];

			int p = offset;
			int end = offset + count;
			int i = 0;
			if (offsetOfFirstZero > 0)
			{
				SliceHelpers.CopyBytesUnsafe(tmp, 0, buffer, offset, offsetOfFirstZero);
				p += offsetOfFirstZero;
				i = offsetOfFirstZero;
			}

			while (p < end)
			{
				byte b = buffer[p++];
				if (b == 0)
				{ // skip next FF
					//TODO: check that next byte really is 0xFF
					++p;
				}
				tmp[i++] = b;
			}

			return new ArraySegment<byte>(tmp, 0, i);
		}

		/// <summary>Parse a tuple segment containing a byte array</summary>
		public static Slice ParseBytes(Slice slice)
		{
			Contract.Requires(slice.HasValue && slice[0] == FdbTupleTypes.Bytes && slice[-1] == 0);
			if (slice.Count <= 2) return Slice.Empty;

			var decoded = UnescapeByteString(slice.Array, slice.Offset + 1, slice.Count - 2);

			return new Slice(decoded.Array, decoded.Offset, decoded.Count);
		}

		/// <summary>Parse a tuple segment containing an ASCII string stored as a byte array</summary>
		public static string ParseAscii(Slice slice)
		{
			Contract.Requires(slice.HasValue && slice[0] == FdbTupleTypes.Bytes && slice[-1] == 0);

			if (slice.Count <= 2) return String.Empty;

			var decoded = UnescapeByteString(slice.Array, slice.Offset + 1, slice.Count - 2);

			return Encoding.Default.GetString(decoded.Array, decoded.Offset, decoded.Count);
		}

		/// <summary>Parse a tuple segment containing a unicode string</summary>
		public static string ParseUnicode(Slice slice)
		{
			Contract.Requires(slice.HasValue && slice[0] == FdbTupleTypes.Utf8 && slice[-1] == 0);

			if (slice.Count <= 2) return String.Empty;
			//TODO: check args
			var decoded = UnescapeByteString(slice.Array, slice.Offset + 1, slice.Count - 2);
			return Encoding.UTF8.GetString(decoded.Array, decoded.Offset, decoded.Count);
		}

		/// <summary>Parse a tuple segment containing an embedded tuple</summary>
		public static IFdbTuple ParseTuple(Slice slice)
		{
			Contract.Requires(slice.HasValue && slice[0] == FdbTupleTypes.TupleStart && slice[-1] == 0);
			if (slice.Count <= 2) return FdbTuple.Empty;

			return FdbTuplePackers.Unpack(slice.Substring(1, slice.Count - 2), true);
		}

		/// <summary>Parse a tuple segment containing a single precision number (float32)</summary>
		public static float ParseSingle(Slice slice)
		{
			Contract.Requires(slice.HasValue && slice[0] == FdbTupleTypes.Single);

			if (slice.Count != 5)
			{
				throw new FormatException("Slice has invalid size for a Single");
			}

			// We need to reverse encoding process: if first byte < 0x80 then it is negative (bits need to be flipped), else it is positive (highest bit must be set to 0)

			// read the raw bits
			uint bits = slice.ReadUInt32BE(1, 4); //OPTIMIZE: inline version?

			if ((bits & 0x80000000U) == 0)
			{ // negative
				bits = ~bits;
			}
			else
			{ // postive
				bits ^= 0x80000000U;
			}

			float value;
			unsafe { value = *((float*)&bits); }

			return value;
		}

		/// <summary>Parse a tuple segment containing a double precision number (float64)</summary>
		public static double ParseDouble(Slice slice)
		{
			Contract.Requires(slice.HasValue && slice[0] == FdbTupleTypes.Double);

			if (slice.Count != 9)
			{
				throw new FormatException("Slice has invalid size for a Double");
			}

			// We need to reverse encoding process: if first byte < 0x80 then it is negative (bits need to be flipped), else it is positive (highest bit must be set to 0)

			// read the raw bits
			ulong bits = slice.ReadUInt64BE(1, 8); //OPTIMIZE: inline version?

			if ((bits & 0x8000000000000000UL) == 0)
			{ // negative
				bits = ~bits;
			}
			else
			{ // postive
				bits ^= 0x8000000000000000UL;
			}

			// note: we could use BitConverter.Int64BitsToDouble(...), but it does the same thing, and also it does not exist for floats...
			double value;
			unsafe { value = *((double*)&bits); }

			return value;
		}

		/// <summary>Parse a tuple segment containing a 128-bit GUID</summary>
		public static Guid ParseGuid(Slice slice)
		{
			Contract.Requires(slice.HasValue && slice[0] == FdbTupleTypes.Uuid128);

			if (slice.Count != 17)
			{
				throw new FormatException("Slice has invalid size for a GUID");
			}

			// We store them in RFC 4122 under the hood, so we need to reverse them to the MS format
			return Uuid128.Convert(new Slice(slice.Array, slice.Offset + 1, 16));
		}

		/// <summary>Parse a tuple segment containing a 128-bit UUID</summary>
		public static Uuid128 ParseUuid128(Slice slice)
		{
			Contract.Requires(slice.HasValue && slice[0] == FdbTupleTypes.Uuid128);

			if (slice.Count != 17)
			{
				throw new FormatException("Slice has invalid size for a 128-bit UUID");
			}

			return new Uuid128(new Slice(slice.Array, slice.Offset + 1, 16));
		}

		/// <summary>Parse a tuple segment containing a 64-bit UUID</summary>
		public static Uuid64 ParseUuid64(Slice slice)
		{
			Contract.Requires(slice.HasValue && slice[0] == FdbTupleTypes.Uuid64);

			if (slice.Count != 9)
			{
				throw new FormatException("Slice has invalid size for a 64-bit UUID");
			}

			return new Uuid64(new Slice(slice.Array, slice.Offset + 1, 8));
		}

		#endregion

		#region Parsing...

		/// <summary>Decode the next token from a packed tuple</summary>
		/// <param name="reader">Parser from wich to read the next token</param>
		/// <returns>Token decoded, or Slice.Nil if there was no more data in the buffer</returns>
		public static Slice ParseNext(ref TupleReader reader)
		{
			int type = reader.Input.PeekByte();
			switch (type)
			{
				case -1:
				{ // End of Stream
					return Slice.Nil;
				}

				case FdbTupleTypes.Nil:
				{ // <00> / <00><FF> => null
					if (reader.Depth > 0)
					{ // must be <00><FF> inside an embedded tuple
						if (reader.Input.PeekByteAt(1) == 0xFF)
						{ // this is a Nil entry
							reader.Input.Skip(2);
							return Slice.Empty;
						}
						else
						{ // this is the end of the embedded tuple
							reader.Input.Skip(1);
							return Slice.Nil;
						}
					}
					else
					{ // can be <00> outside an embedded tuple
						reader.Input.Skip(1);
						return Slice.Empty;
					}
				}

				case FdbTupleTypes.Bytes:
				{ // <01>(bytes)<00>
					return reader.Input.ReadByteString();
				}

				case FdbTupleTypes.Utf8:
				{ // <02>(utf8 bytes)<00>
					return reader.Input.ReadByteString();
				}

				case FdbTupleTypes.TupleStart:
				{ // <03>(packed tuple)<04>

					//PERF: currently, we will first scan to get all the bytes of this tuple, and parse it later.
					// This means that we may need to scan multiple times the bytes, which may not be efficient if there are multiple embedded tuples inside each other
					return ReadEmbeddedTupleBytes(ref reader);
				}
				case FdbTupleTypes.Single:
				{ // <20>(4 bytes)
					return reader.Input.ReadBytes(5);
				}

				case FdbTupleTypes.Double:
				{ // <21>(8 bytes)
					return reader.Input.ReadBytes(9);
				}

				case FdbTupleTypes.Uuid128:
				{ // <30>(16 bytes)
					return reader.Input.ReadBytes(17);
				}

				case FdbTupleTypes.Uuid64:
				{ // <31>(8 bytes)
					return reader.Input.ReadBytes(9);
				}

				case FdbTupleTypes.AliasDirectory:
				case FdbTupleTypes.AliasSystem:
				{ // <FE> or <FF>
					return reader.Input.ReadBytes(1);
				}
			}

			if (type <= FdbTupleTypes.IntPos8 && type >= FdbTupleTypes.IntNeg8)
			{
				int bytes = type - FdbTupleTypes.IntZero;
				if (bytes < 0) bytes = -bytes;

				return reader.Input.ReadBytes(1 + bytes);
			}

			throw new FormatException(String.Format("Invalid tuple type byte {0} at index {1}/{2}", type, reader.Input.Position, reader.Input.Buffer.Count));
		}

		/// <summary>Read an embedded tuple, without parsing it</summary>
		internal static Slice ReadEmbeddedTupleBytes(ref TupleReader reader)
		{
			// The current embedded tuple starts here, and stops on a <00>, but itself can contain more embedded tuples, and could have a <00> bytes as part of regular items (like bytes, strings, that end with <00> or could contain a <00><FF> ...)
			// This means that we have to parse the tuple recursively, discard the tokens, and note where the cursor ended. The parsing of the tuple itself will be processed later.

			++reader.Depth;
			int start = reader.Input.Position;
			reader.Input.Skip(1);

			while(reader.Input.HasMore)
			{
				var token = ParseNext(ref reader);
				// the token will be Nil for either the end of the stream, or the end of the tuple
				// => since we already tested Input.HasMore, we know we are in the later case
				if (token.IsNull)
				{
					--reader.Depth;
					//note: ParseNext() has already eaten the <00>
					int end = reader.Input.Position;
					return reader.Input.Buffer.Substring(start, end - start);
				}
				// else: ignore this token, it will be processed later if the tuple is unpacked and accessed
			}

			throw new FormatException(String.Format("Truncated embedded tuple started at index {0}/{1}", start, reader.Input.Buffer.Count));
		}

		/// <summary>Skip a number of tokens</summary>
		/// <param name="reader">Cursor in the packed tuple to decode</param>
		/// <param name="count">Number of tokens to skip</param>
		/// <returns>True if there was <paramref name="count"/> tokens, false if the reader was too small.</returns>
		/// <remarks>Even if this method return true, you need to check that the reader has not reached the end before reading more token!</remarks>
		public static bool Skip(ref TupleReader reader, int count)
		{
			while (count-- > 0)
			{
				if (!reader.Input.HasMore) return false;
				var token = FdbTupleParser.ParseNext(ref reader);
				if (token.IsNull) return false;
			}
			return true;
		}

		/// <summary>Visit the different tokens of a packed tuple</summary>
		/// <param name="input">Reader positionned at the start of a packed tuple</param>
		/// <param name="visitor">Lambda called for each segment of a tuple. Returns true to continue parsing, or false to stop</param>
		/// <returns>Number of tokens that have been visited until either <paramref name="visitor"/> returned false, or <paramerf name="reader"> reached the end.</returns>
		public static T VisitNext<T>(ref TupleReader reader, Func<Slice, FdbTupleSegmentType, T> visitor)
		{
			if (!reader.Input.HasMore) throw new InvalidOperationException("The reader has already reached the end");
			var token = FdbTupleParser.ParseNext(ref reader);
			return visitor(token, FdbTupleTypes.DecodeSegmentType(ref token));
		}

		#endregion

		#region Bits Twiddling...

		/// <summary>Lookup table used to compute the index of the most significant bit</summary>
		private static readonly int[] MultiplyDeBruijnBitPosition = new int[32]
		{
			0, 9, 1, 10, 13, 21, 2, 29, 11, 14, 16, 18, 22, 25, 3, 30,
			8, 12, 20, 28, 15, 17, 24, 7, 19, 27, 23, 6, 26, 5, 4, 31
		};

		/// <summary>Returns the minimum number of bytes needed to represent a value</summary>
		/// <remarks>Note: will return 1 even for <param name="v"/> == 0</remarks>
		public static int NumberOfBytes(uint v)
		{
			return (MostSignificantBit(v) + 8) >> 3;
		}

		/// <summary>Returns the minimum number of bytes needed to represent a value</summary>
		/// <remarks>Note: will return 1 even for <param name="v"/> == 0</remarks>
		public static int NumberOfBytes(long v)
		{
			return v >= 0 ? NumberOfBytes((ulong)v) : v != long.MinValue ? NumberOfBytes((ulong)-v) : 8;
		}

		/// <summary>Returns the minimum number of bytes needed to represent a value</summary>
		/// <returns>Note: will return 1 even for <param name="v"/> == 0</returns>
		public static int NumberOfBytes(ulong v)
		{
			int msb = 0;

			if (v > 0xFFFFFFFF)
			{ // for 64-bit values, shift everything by 32 bits to the right
				msb += 32;
				v >>= 32;
			}
			msb += MostSignificantBit((uint)v);
			return (msb + 8) >> 3;
		}

		/// <summary>Returns the position of the most significant bit (0-based) in a 32-bit integer</summary>
		/// <param name="v">32-bit integer</param>
		/// <returns>Index of the most significant bit (0-based)</returns>
		public static int MostSignificantBit(uint v)
		{
			// from: http://graphics.stanford.edu/~seander/bithacks.html#IntegerLogDeBruijn

			v |= v >> 1; // first round down to one less than a power of 2 
			v |= v >> 2;
			v |= v >> 4;
			v |= v >> 8;
			v |= v >> 16;

			var r = (v * 0x07C4ACDDU) >> 27;
			return MultiplyDeBruijnBitPosition[r];
		}

		#endregion

	}
}<|MERGE_RESOLUTION|>--- conflicted
+++ resolved
@@ -533,11 +533,7 @@
 		}
 
 		/// <summary>Writes a binary string</summary>
-<<<<<<< HEAD
-		public static void WriteBytes(ref TupleWriter writer, byte[] value, int offset, int count)
-=======
-		public static void WriteBytes(ref SliceWriter writer, [NotNull] byte[] value, int offset, int count)
->>>>>>> 2d426e92
+		public static void WriteBytes(ref TupleWriter writer, [NotNull] byte[] value, int offset, int count)
 		{
 			WriteNulEscapedBytes(ref writer, FdbTupleTypes.Bytes, value, offset, count);
 		}
@@ -549,11 +545,7 @@
 		}
 
 		/// <summary>Writes a buffer with all instances of 0 escaped as '00 FF'</summary>
-<<<<<<< HEAD
-		internal static void WriteNulEscapedBytes(ref TupleWriter writer, byte type, byte[] value, int offset, int count)
-=======
-		internal static void WriteNulEscapedBytes(ref SliceWriter writer, byte type, [NotNull] byte[] value, int offset, int count)
->>>>>>> 2d426e92
+		internal static void WriteNulEscapedBytes(ref TupleWriter writer, byte type, [NotNull] byte[] value, int offset, int count)
 		{
 			int n = count;
 
@@ -590,11 +582,7 @@
 		}
 
 		/// <summary>Writes a buffer with all instances of 0 escaped as '00 FF'</summary>
-<<<<<<< HEAD
-		private static void WriteNulEscapedBytes(ref TupleWriter writer, byte type, byte[] value)
-=======
-		private static void WriteNulEscapedBytes(ref SliceWriter writer, byte type, [NotNull] byte[] value)
->>>>>>> 2d426e92
+		private static void WriteNulEscapedBytes(ref TupleWriter writer, byte type, [NotNull] byte[] value)
 		{
 			int n = value.Length;
 			// we need to know if there are any NUL chars (\0) that need escaping...
