--- conflicted
+++ resolved
@@ -56,7 +56,6 @@
 		}
 
 		/// <summary>Location of the allocator</summary>
-<<<<<<< HEAD
 		public IFdbSubspace Subspace { [NotNull] get; private set; }
 
 		/// <summary>Subspace used to store the allocation count for the current window</summary>
@@ -64,15 +63,6 @@
 
 		/// <summary>Subspace used to store the prefixes allocated in the current window</summary>
 		private IFdbSubspace Recent { [NotNull] get; set; }
-=======
-		public FdbSubspace Subspace { [NotNull] get; private set; }
-
-		/// <summary>Subspace used to store the allocation count for the current window</summary>
-		private FdbSubspace Counters { [NotNull] get; set; }
-
-		/// <summary>Subspace used to store the prefixes allocated in the current window</summary>
-		private FdbSubspace Recent { [NotNull] get; set; }
->>>>>>> 2d426e92
 
 		/// <summary>Returns a 64-bit integer that
 		/// 1) has never and will never be returned by another call to this
