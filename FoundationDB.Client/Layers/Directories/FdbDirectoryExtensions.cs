--- conflicted
+++ resolved
@@ -177,11 +177,7 @@
 		/// <summary>Creates a directory with the given <paramref name="name"/>.
 		/// An error is raised if the given directory already exists.
 		/// </summary>
-<<<<<<< HEAD
-		public static Task<FdbDirectorySubspace> CreateAsync([NotNull] this IFdbDirectory directory, [NotNull] IFdbRetryable db, string name, CancellationToken cancellationToken)
-=======
 		public static Task<FdbDirectorySubspace> CreateAsync([NotNull] this IFdbDirectory directory, [NotNull] IFdbRetryable db, [NotNull] string name, CancellationToken cancellationToken)
->>>>>>> 2d426e92
 		{
 			if (directory == null) throw new ArgumentNullException("directory");
 			if (db == null) throw new ArgumentNullException("db");
@@ -633,11 +629,7 @@
 		}
 
 		/// <summary>Returns the list of subdirectories of directory at <paramref name="path"/>, if it exists</summary>
-<<<<<<< HEAD
-		public static Task<List<string>> TryListAsync([NotNull] this IFdbDirectory directory, [NotNull] IFdbReadOnlyRetryable db, [NotNull] IEnumerable<string> path, CancellationToken cancellationToken)
-=======
 		public static Task<List<string>> TryListAsync([NotNull] this IFdbDirectory directory, [NotNull] IFdbReadOnlyRetryable db, IEnumerable<string> path, CancellationToken cancellationToken)
->>>>>>> 2d426e92
 		{
 			if (directory == null) throw new ArgumentNullException("directory");
 			if (db == null) throw new ArgumentNullException("db");
@@ -647,11 +639,7 @@
 		}
 
 		/// <summary>Returns the list of subdirectories of the sub-directory with the given <paramref name="name"/>, if it exists</summary>
-<<<<<<< HEAD
 		public static Task<List<string>> TryListAsync([NotNull] this IFdbDirectory directory, [NotNull] IFdbReadOnlyRetryable db, [NotNull] string name, CancellationToken cancellationToken)
-=======
-		public static Task<List<string>> TryListAsync([NotNull] this IFdbDirectory directory, [NotNull] IFdbReadOnlyRetryable db, string name, CancellationToken cancellationToken)
->>>>>>> 2d426e92
 		{
 			if (directory == null) throw new ArgumentNullException("directory");
 			if (db == null) throw new ArgumentNullException("db");
@@ -693,11 +681,7 @@
 		#region Metadata
 
 		/// <summary>Change the layer id of the directory at <param name="path"/></summary>
-<<<<<<< HEAD
-		public static Task<FdbDirectorySubspace> ChangeLayerAsync([NotNull] this FdbDirectoryLayer directory, [NotNull] IFdbRetryable db, [NotNull] IEnumerable<string> path, Slice newLayer, CancellationToken cancellationToken)
-=======
 		public static Task<FdbDirectorySubspace> ChangeLayerAsync([NotNull] this FdbDirectoryLayer directory, [NotNull] IFdbRetryable db, IEnumerable<string> path, Slice newLayer, CancellationToken cancellationToken)
->>>>>>> 2d426e92
 		{
 			if (directory == null) throw new ArgumentNullException("directory");
 			if (db == null) throw new ArgumentNullException("db");
