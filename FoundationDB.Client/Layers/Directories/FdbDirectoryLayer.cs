--- conflicted
+++ resolved
@@ -708,12 +708,8 @@
 				return null;
 			}
 
-<<<<<<< HEAD
+			if (FdbDirectoryLayer.AnnotateTransactions) trans.Annotate("Register the prefix {0} to its new location in the folder sub-tree", oldNode.Subspace.Key);
 			trans.Set(GetSubDirKey(parentNode.Subspace, newPath.Get<string>(-1)), this.NodeSubspace.Tuples.DecodeKey<Slice>(oldNode.Subspace.Key));
-=======
-			if (FdbDirectoryLayer.AnnotateTransactions) trans.Annotate("Register the prefix {0} to its new location in the folder sub-tree", oldNode.Subspace.Key);
-			trans.Set(GetSubDirKey(parentNode.Subspace, newPath.Get<string>(-1)), this.NodeSubspace.UnpackSingle<Slice>(oldNode.Subspace.Key));
->>>>>>> efbbf278
 			await RemoveFromParent(trans, oldPath).ConfigureAwait(false);
 
 			return ContentsOfNode(oldNode.Subspace, newPath, oldNode.Layer);
@@ -939,12 +935,8 @@
 					return new Node(null, path.Substring(0, i + 1), path, Slice.Empty);
 				}
 
-<<<<<<< HEAD
+				if (FdbDirectoryLayer.AnnotateTransactions) tr.Annotate("Reading Layer value for subfolder {0} found at {1}", path, n.Key);
 				layer = await tr.GetAsync(n.Tuples.EncodeKey(LayerSuffix)).ConfigureAwait(false);
-=======
-				if (FdbDirectoryLayer.AnnotateTransactions) tr.Annotate("Reading Layer value for subfolder {0} found at {1}", path, n.Key);
-				layer = await tr.GetAsync(n.Pack(LayerSuffix)).ConfigureAwait(false);
->>>>>>> efbbf278
 				if (layer == FdbDirectoryPartition.LayerId)
 				{ // stop when reaching a partition
 					return new Node(n, path.Substring(0, i + 1), path, FdbDirectoryPartition.LayerId);
@@ -994,17 +986,11 @@
 			await SubdirNamesAndNodes(tr, node).ForEachAsync((kvp) => RemoveRecursive(tr, kvp.Value)).ConfigureAwait(false);
 
 			// remove ALL the contents
-<<<<<<< HEAD
+			if (FdbDirectoryLayer.AnnotateTransactions) tr.Annotate("Removing all content located under {0}", node.Key);
 			tr.ClearRange(ContentsOfNode(node, FdbTuple.Empty, Slice.Empty).Keys.ToRange());
 			// and all the metadata for this folder
+			if (FdbDirectoryLayer.AnnotateTransactions) tr.Annotate("Removing all metadata for folder under {0}", node.Key);
 			tr.ClearRange(node.Tuples.ToRange());
-=======
-			if (FdbDirectoryLayer.AnnotateTransactions) tr.Annotate("Removing all content located under {0}", node.Key);
-			tr.ClearRange(FdbKeyRange.StartsWith(ContentsOfNode(node, FdbTuple.Empty, Slice.Empty).Key));
-			// and all the metadata for this folder
-			if (FdbDirectoryLayer.AnnotateTransactions) tr.Annotate("Removing all metadata for folder under {0}", node.Key);
-			tr.ClearRange(node.ToRange());
->>>>>>> efbbf278
 		}
 
 		private async Task<bool> IsPrefixFree(IFdbReadOnlyTransaction tr, Slice prefix)
