--- conflicted
+++ resolved
@@ -48,8 +48,10 @@
 		private static bool s_started;
 
 		private static int s_apiVersion;
-
+		
 		private static EventHandler s_appDomainUnloadHandler;
+
+		internal static readonly byte[] EmptyArray = new byte[0];
 
 		/// <summary>Keys cannot exceed 10,000 bytes</summary>
 		internal const int MaxKeySize = 10 * 1000;
@@ -433,14 +435,12 @@
 
 			//BUGBUG: Specs say we cannot restart the network thread anymore in the process after stoping it ! :(
 
+			s_started = true;
+
 			int apiVersion = FdbNative.FDB_API_VERSION;
 
-<<<<<<< HEAD
 			if (Logging.On) Logging.Info(typeof(Fdb), "Start", String.Format("Selecting fdb API version {0}", apiVersion));
-			s_apiVersion = apiVersion;
-			DieOnError(FdbNative.SelectApiVersion(apiVersion));
-=======
-			FdbError err = FdbNative.SelectApiVersion(FdbNative.FDB_API_VERSION);
+			FdbError err = FdbNative.SelectApiVersion(apiVersion);
 #if DEBUG
 			if (err == FdbError.ApiVersionAlreadySet)
 			{ // Temporary hack to allow multiple debugging using the cached host process in VS
@@ -449,8 +449,8 @@
 			}
 #endif
 			DieOnError(err);
->>>>>>> 8039e376
-
+			s_apiVersion = apiVersion;
+			
 			if (!string.IsNullOrWhiteSpace(Fdb.Options.TracePath))
 			{
 				if (Logging.On) Logging.Verbose(typeof(Fdb), "Start", String.Format("Will trace client activity in '{0}'", Fdb.Options.TracePath));
@@ -484,6 +484,7 @@
 			try { }
 			finally
 			{
+			
 				// register with the AppDomain to ensure that everyting is cleared when the process exists
 				s_appDomainUnloadHandler = (sender, args) =>
 				{
@@ -503,6 +504,11 @@
 				s_started = true;
 			}
 
+			if (Logging.On) Logging.Verbose(typeof(Fdb), "Start", "Setting up Network Thread...");
+
+
+			DieOnError(FdbNative.SetupNetwork());
+
 			if (Logging.On) Logging.Info(typeof(Fdb), "Start", "Network thread has been set up");
 
 			StartEventLoop();
@@ -519,7 +525,7 @@
 				}
 			}
 		}
-
+		
 		/// <summary>Stop the Network Thread</summary>
 		public static void Stop()
 		{
