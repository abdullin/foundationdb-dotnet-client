﻿using FoundationDB.Client;
using FoundationDB.Layers.Directories;
using FoundationDB.Layers.Tuples;
using System;
using System.Collections.Generic;
using System.Diagnostics;
using System.Globalization;
using System.IO;
using System.Linq;
using System.Net;
using System.Text;
using System.Threading;
using System.Threading.Tasks;

namespace FdbShell
{
	public static class BasicCommands
	{

		[Flags]
		public enum DirectoryBrowseOptions
		{
			Default = 0,
			ShowFirstKeys = 1,
			ShowCount = 2,
		}

		public static async Task<IFdbDirectory> TryOpenCurrentDirectoryAsync(string[] path, IFdbDatabase db, CancellationToken ct)
		{
			if (path != null && path.Length > 0)
			{
				return await db.Directory.TryOpenAsync(path, cancellationToken: ct);
			}
			else
			{
				return db.Directory;
			}
		}

		public static async Task Dir(string[] path, IFdbTuple extras, DirectoryBrowseOptions options, IFdbDatabase db, TextWriter log, CancellationToken ct)
		{
			if (log == null) log = Console.Out;

			log.WriteLine("# Listing {0}:", String.Join("/", path));

			var parent = await TryOpenCurrentDirectoryAsync(path, db, ct);
			if (parent == null)
			{
				log.WriteLine("  Directory not found.");
				return;
			}

			if (parent.Layer.IsPresent)
			{
				log.WriteLine("# Layer: {0}", parent.Layer.ToAsciiOrHexaString());
			}

			var folders = await Fdb.Directory.BrowseAsync(db, parent, ct);
			if (folders != null && folders.Count > 0)
			{
				foreach (var kvp in folders)
				{
					var name = kvp.Key;
					var subfolder = kvp.Value;
					if (subfolder != null)
					{
						if ((options & DirectoryBrowseOptions.ShowCount) != 0)
						{
							if (!(subfolder is FdbDirectoryPartition))
							{
								long count = await Fdb.System.EstimateCountAsync(db, subfolder.Tuples.ToRange(), ct);
								log.WriteLine("  {0,-12} {1,-12} {3,9:N0} {2}", FdbKey.Dump(FdbSubspace.Copy(subfolder).Key), subfolder.Layer.IsNullOrEmpty ? "-" : ("<" + subfolder.Layer.ToUnicode() + ">"), name, count);
							}
							else
							{
<<<<<<< HEAD
								log.WriteLine("  {0,-12} {1,-12} {3,9:N0} {2}", FdbKey.Dump(FdbSubspace.Copy(subfolder).Key), subfolder.Layer.IsNullOrEmpty ? "-" : ("<" + subfolder.Layer.ToUnicode() + ">"), name, "-");
=======
								log.WriteLine("  {0,-12} {1,-12} {3,9} {2}", FdbKey.Dump(subfolder.Copy().Key), subfolder.Layer.IsNullOrEmpty ? "-" : ("<" + subfolder.Layer.ToUnicode() + ">"), name, "-");
>>>>>>> 54538e74
							}
						}
						else
						{
							log.WriteLine("  {0,-12} {1,-12} {2}", FdbKey.Dump(FdbSubspace.Copy(subfolder).Key), subfolder.Layer.IsNullOrEmpty ? "-" : ("<" + subfolder.Layer.ToUnicode() + ">"), name);
						}
					}
					else
					{
						log.WriteLine("  WARNING: {0} seems to be missing!", name);
					}
				}
				log.WriteLine("  {0} sub-directorie(s).", folders.Count);
			}
			else
			{
				//TODO: test if it contains data?
				log.WriteLine("  No sub-directories.");
			}
		}

		/// <summary>Creates a new directory</summary>
		public static async Task CreateDirectory(string[] path, IFdbTuple extras, IFdbDatabase db, TextWriter log, CancellationToken ct)
		{
			if (log == null) log = Console.Out;

			string layer = extras.Count > 0 ? extras.Get<string>(0) : null;

			log.WriteLine("# Creating directory {0} with layer '{1}'", String.Join("/", path), layer);

			var folder = await db.Directory.TryOpenAsync(path, cancellationToken: ct);
			if (folder != null)
			{
				log.WriteLine("- Directory {0} already exists!", string.Join("/", path));
				return;
			}

			folder = await db.Directory.TryCreateAsync(path, Slice.FromString(layer), cancellationToken: ct);
			log.WriteLine("- Created under {0} [{1}]", FdbKey.Dump(folder.Key), folder.Key.ToHexaString(' '));

			// look if there is already stuff under there
			var stuff = await db.ReadAsync((tr) => tr.GetRange(folder.Tuples.ToRange()).FirstOrDefaultAsync(), cancellationToken: ct);
			if (stuff.Key.IsPresent)
			{
				log.WriteLine("CAUTION: There is already some data under {0} !");
				log.WriteLine("  {0} = {1}", FdbKey.Dump(stuff.Key), stuff.Value.ToAsciiOrHexaString());
			}
		}

		/// <summary>Remove a directory and all its data</summary>
		public static async Task RemoveDirectory(string[] path, IFdbTuple extras, IFdbDatabase db, TextWriter log, CancellationToken ct)
		{
			if (log == null) log = Console.Out;

			string layer = extras.Count > 0 ? extras.Get<string>(0) : null;

			var folder = await db.Directory.TryOpenAsync(path, cancellationToken: ct);
			if (folder == null)
			{
				log.WriteLine("# Directory {0} does not exist", string.Join("/", path));
				return;
			}

			// are there any subdirectories ?
			var subDirs = await folder.TryListAsync(db, ct);
			if (subDirs != null && subDirs.Count > 0)
			{
				//TODO: "-r" flag ?
				log.WriteLine("# Cannot remove {0} because it still contains {1} sub-directorie(s)", string.Join("/", path), subDirs.Count);
			}

			//TODO: ask for confirmation?

			log.WriteLine("# Deleting directory {0} ...", String.Join("/", path));
			await folder.RemoveAsync(db, ct);
			log.WriteLine("# Gone!");
		}

		/// <summary>Move/Rename a directory</summary>
		public static async Task MoveDirectory(string[] srcPath, string[] dstPath, IFdbTuple extras, IFdbDatabase db, TextWriter log, CancellationToken ct)
		{
			var folder = await db.Directory.TryOpenAsync(srcPath, cancellationToken: ct);
			if (folder == null)
			{
				log.WriteLine("# Source directory {0} does not exist!", string.Join("/", srcPath));
				return;
			}

			folder = await db.Directory.TryOpenAsync(dstPath, cancellationToken: ct);
			if (folder != null)
			{
				log.WriteLine("# Destination directory {0} already exists!", string.Join("/", dstPath));
				return;
			}

			await db.Directory.MoveAsync(srcPath, dstPath, ct);
			Console.WriteLine("Moved {0} to {1}", string.Join("/", srcPath), string.Join("/", dstPath));
		}

		public static async Task ShowDirectoryLayer(string[] path, IFdbTuple extras, IFdbDatabase db, TextWriter log, CancellationToken ct)
		{
			var dir = await BasicCommands.TryOpenCurrentDirectoryAsync(path, db, ct);
			if (dir == null)
			{
				log.WriteLine("# Directory {0} does not exist anymore", String.Join("/", path));
			}
			else
			{
				if (dir.Layer == FdbDirectoryPartition.LayerId)
					log.WriteLine("# Directory {0} is a partition", String.Join("/", path));
				else if (dir.Layer.IsPresent)
					log.WriteLine("# Directory {0} has layer {1}", String.Join("/", path), dir.Layer.ToAsciiOrHexaString());
				else
					log.WriteLine("# Directory {0} does not have a layer defined", String.Join("/", path));
			}
		}

		public static async Task ChangeDirectoryLayer(string[] path, string layer, IFdbTuple extras, IFdbDatabase db, TextWriter log, CancellationToken ct)
		{
			var dir = await BasicCommands.TryOpenCurrentDirectoryAsync(path, db, ct);
			if (dir == null)
			{
				log.WriteLine("# Directory {0} does not exist anymore", String.Join("/", path));
			}
			else
			{
				dir = await db.ReadWriteAsync((tr) => dir.ChangeLayerAsync(tr, Slice.FromString(layer)), ct);
				log.WriteLine("# Directory {0} layer changed to {1}", String.Join("/", path), dir.Layer.ToAsciiOrHexaString());
			}
		}

		/// <summary>Counts the number of keys inside a directory</summary>
		public static async Task Count(string[] path, IFdbTuple extras, IFdbDatabase db, TextWriter log, CancellationToken ct)
		{
			// look if there is something under there
			var folder = (await TryOpenCurrentDirectoryAsync(path, db, ct)) as FdbDirectorySubspace;
			if (folder == null)
			{
				log.WriteLine("# Directory {0} does not exist", String.Join("/", path));
				return;
			}

			var copy = FdbSubspace.Copy(folder);
			log.WriteLine("# Counting keys under {0} ...", FdbKey.Dump(copy.Key));

			var progress = new Progress<FdbTuple<long, Slice>>((state) =>
			{
				log.Write("\r# Found {0:N0} keys...", state.Item1);
			});

			long count = await Fdb.System.EstimateCountAsync(db, copy.Tuples.ToRange(), progress, ct);
			log.WriteLine("\r# Found {0:N0} keys in {1}", count, folder.FullName);
		}

		/// <summary>Shows the first few keys of a directory</summary>
		public static async Task Show(string[] path, IFdbTuple extras, bool reverse, IFdbDatabase db, TextWriter log, CancellationToken ct)
		{
			int count = 20;
			if (extras.Count > 0)
			{
				int x = extras.Get<int>(0);
				if (x > 0) count = x;
			}

			// look if there is something under there
			var folder = await db.Directory.TryOpenAsync(path, cancellationToken: ct);
			if (folder != null)
			{
				log.WriteLine("# Content of {0} [{1}]", FdbKey.Dump(folder.Key), folder.Key.ToHexaString(' '));
				var keys = await db.QueryAsync((tr) =>
					{
						var query = tr.GetRange(folder.Tuples.ToRange());
						return reverse
							? query.Reverse().Take(count)
							: query.Take(count + 1);
					}, cancellationToken: ct);
				if (keys.Count > 0)
				{
					if (reverse) keys.Reverse();
					foreach (var key in keys.Take(count))
					{
						log.WriteLine("...{0} = {1}", FdbKey.Dump(folder.ExtractKey(key.Key)), key.Value.ToAsciiOrHexaString());
					}
					if (!reverse && keys.Count == count + 1)
					{
						log.WriteLine("... more");
					}
				}
				else
				{
					log.WriteLine("  no content found");
				}
			}
		}

		/// <summary>Display a tree of a directory's children</summary>
		public static async Task Tree(string[] path, IFdbTuple extras, IFdbDatabase db, TextWriter log, CancellationToken ct)
		{
			if (log == null) log = Console.Out;

			log.WriteLine("# Tree of {0}:", String.Join("/", path));

			FdbDirectorySubspace root = null;
			if (path.Length > 0) root = await db.Directory.TryOpenAsync(path, cancellationToken: ct);

			await TreeDirectoryWalk(root, new List<bool>(), db, log, ct);

			log.WriteLine("# done");
		}

		private static async Task TreeDirectoryWalk(FdbDirectorySubspace folder, List<bool> last, IFdbDatabase db, TextWriter stream, CancellationToken ct)
		{
			ct.ThrowIfCancellationRequested();

			var sb = new StringBuilder(last.Count * 4);
			if (last.Count > 0)
			{
				for (int i = 0; i < last.Count - 1; i++) sb.Append(last[i] ? "    " : "|   ");
				sb.Append(last[last.Count - 1] ? "`-- " : "|-- ");
			}

			IFdbDirectory node;
			if (folder == null)
			{
				stream.WriteLine(sb.ToString() + "<root>");
				node = db.Directory;
			}
			else
			{
				stream.WriteLine(sb.ToString() + (folder.Layer.ToString() == "partition" ? ("<" + folder.Name + ">") : folder.Name) + (folder.Layer.IsNullOrEmpty ? String.Empty : (" [" + folder.Layer.ToString() + "]")));
				node = folder;
			}

			var children = await Fdb.Directory.BrowseAsync(db, node, ct);
			int n = children.Count;
			foreach (var child in children)
			{
				last.Add((n--) == 1);
				await TreeDirectoryWalk(child.Value, last, db, stream, ct);
				last.RemoveAt(last.Count - 1);
			}
		}

		public static async Task Map(string[] path, IFdbTuple extras, IFdbDatabase db, TextWriter log, CancellationToken ct)
		{
			// we want to merge the map of shards, with the map of directories from the Directory Layer, and count for each directory how many shards intersect


			var folder = await TryOpenCurrentDirectoryAsync(path, db, ct);
			if (folder == null)
			{
				log.WriteLine("# Directory not found");
				return;
			}

			var span = folder.DirectoryLayer.ContentSubspace.Tuples.ToRange();

			// note: this may break in future versions of the DL! Maybe we need a custom API to get a flat list of all directories in a DL that span a specific range ?

			var shards = await Fdb.System.GetChunksAsync(db, span, ct);
			int totalShards = shards.Count;
			log.WriteLine("Found {0} shard(s) in partition /{1}", totalShards, folder.DirectoryLayer.FullName);

			log.WriteLine("Listing all directories...");
			var map = new Dictionary<string, int>(StringComparer.Ordinal);
			Action<string[], int> account = (p, c) =>
			{
				for (int i = 1; i <= p.Length; i++)
				{
					var s = "/" + String.Join("/", p, 0, i);
					int x;
					map[s] = map.TryGetValue(s, out x) ? (x + c) : c;
				}
			};

			var work = new Stack<IFdbDirectory>();
			work.Push(folder);

			var dirs = new List<IFdbDirectory>();
			int n = 0;
			while(work.Count > 0)
			{
				var cur = work.Pop();
				// skip sub partitions

				var names = await cur.ListAsync(db, ct);
				foreach(var name in names)
				{
					var sub = await cur.TryOpenAsync(db, name, ct);
					if (sub != null)
					{
						var p = sub.FullName;
						if (sub is FdbDirectoryPartition)
						{
							log.WriteLine("\r! Skipping partition {0}     ", sub.Name);
							n = 0;
							continue;
						}
						log.Write("\r/{0}{1}", p, p.Length > n ? String.Empty : new string(' ', n - p.Length));
						n = p.Length;
						work.Push(sub);
						dirs.Add(sub);
					}
				}
			}
			log.Write("\r" + new string(' ', n + 2));
			log.WriteLine("\r> Found {0} sub-directories", dirs.Count);

			log.WriteLine();
			log.WriteLine("Estimating size of each directory...");
			int foundShards = 0;
			n = 0;
			int max = 0;
			IFdbDirectory bigBad = null;
			foreach (var dir in dirs)
			{
				log.Write("\r> {0}{1}", dir.Name, dir.Name.Length > n ? String.Empty : new string(' ', n - dir.Name.Length));
				n = dir.Name.Length;

				var p = dir.Path.ToArray();
				var key = ((FdbSubspace)dir).Key;

				// verify that the subspace has at least one key inside
				var bounds = await db.ReadAsync(async (tr) =>
				{
					var kvs = await Task.WhenAll(
						tr.GetRange(FdbKeyRange.StartsWith(key)).FirstOrDefaultAsync(),
						tr.GetRange(FdbKeyRange.StartsWith(key)).LastOrDefaultAsync()
					);
					return new { Min = kvs[0].Key, Max = kvs[1].Key };
				}, ct);

				if (bounds.Min.HasValue)
				{ // folder is not empty
					shards = await Fdb.System.GetChunksAsync(db, FdbKeyRange.StartsWith(key), ct);
					//TODO: we still need to check if the first and last shard really intersect the subspace

					// we need to check if the shards actually contain data
					//Console.WriteLine("/{0} under {1} with {2} shard(s)", string.Join("/", p), FdbKey.Dump(key), shards.Count);
					foundShards += shards.Count;
					account(p, shards.Count);
					if (shards.Count > max) { max = shards.Count; bigBad = dir; }
				}
				else
				{
					account(p, 0);
				}
			}
			log.Write("\r" + new string(' ', n + 2));
			log.WriteLine("\rFound a total of {0} shard(s) in {1} folder(s)", foundShards, dirs.Count);
			log.WriteLine();

			log.WriteLine("Shards %Total              Path");
			foreach(var kvp in map.OrderBy(x => x.Key))
			{
				log.WriteLine("{0,6} {1,-20} {2}", kvp.Value, RobustHistogram.FormatHistoBar((double)kvp.Value / foundShards, 20), kvp.Key);
			}
			log.WriteLine();

			if (bigBad != null)
			{
				log.WriteLine("Biggest folder is /{0} with {1} shards ({2:N1}% total, {3:N1}% subtree)", bigBad.FullName, max, 100.0 * max / totalShards, 100.0 * max / foundShards);
				log.WriteLine();
			}
		}

		private static string FormatSize(long size, CultureInfo ci = null)
		{
			ci = ci ?? CultureInfo.InvariantCulture;
			if (size < 2048) return size.ToString("N0", ci);
			double x = size / 1024.0;
			if (x < 800) return x.ToString("N1", ci) + " k";
			x /= 1024.0;
			if (x < 800) return x.ToString("N2", ci) + " M";
			x /= 1024.0;
			return x.ToString("N2", ci) + " G";
		}

		/// <summary>Find the DCs, machines and processes in the cluster</summary>
		public static async Task Topology(string[] path, IFdbTuple extras, IFdbDatabase db, TextWriter log, CancellationToken ct)
		{
			var coords = await Fdb.System.GetCoordinatorsAsync(db, ct);
			log.WriteLine("[Cluster] {0}", coords.Id);

			var servers = await db.QueryAsync(tr => tr
				.WithReadAccessToSystemKeys()
				.GetRange(FdbKeyRange.StartsWith(Fdb.System.ServerList))
				.Select(kvp => new
				{
					// Offsets		Size	Type	Name		Description
					//    0			 2		Word	Version?	0100 (1.0 ?)
					//    2			 4		DWord	???			0x00 0x20 0xA2 0x00
					//    6			 2		Word	FDBMagic	0xDB 0x0F "FDB"
					//    8			16		Guid	NodeId		Unique Process ID
					//   24			16		Guid	Machine		"machine_id" field in foundationdb.conf (ends with 8x0 if manually specified)
					//   40			16		Guid	DataCenter	"datacenter_id" field in foundationdb.conf (ends with 8x0 if manually specified)
					//   56			 4		???		??			4 x 0
					//   60			12 x24	ARRAY[] ??			array of 12x the same 24-byte struct defined below

					// ...0			 4		DWord	IPAddress	01 00 00 7F => 127.0.0.1
					// ...4			 4		DWord	Port		94 11 00 00 -> 4500
					// ...8			 4		DWord	??			randomish, changes every reboot
					// ..12			 4		DWord	??			randomish, changes every reboot
					// ..16			 4		DWord	Size?		small L-E integer, usually between 0x20 and 0x40...
					// ..20			 4		DWord	??			randmoish, changes every reboot

					ProcessId = kvp.Value.Substring(8, 16).ToHexaString(),
					MachineId = kvp.Value.Substring(24, 16).ToHexaString(),
					DataCenterId = kvp.Value.Substring(40, 16).ToHexaString(),

					Parts = Enumerable.Range(0, 12).Select(i =>
					{
						int p = 60 + 24 * i;
						return new
						{
							Address = new IPAddress(kvp.Value.Substring(p, 4).GetBytes().Reverse().ToArray()),
							Port = kvp.Value.Substring(p + 4, 4).ToInt32(),
							Unknown1 = kvp.Value.Substring(p + 8, 4).ToInt32(),
							Unknown2 = kvp.Value.Substring(p + 12, 4).ToInt32(),
							Unknown3 = kvp.Value.Substring(p + 16, 4).ToInt32(),
							Unknown4 = kvp.Value.Substring(p + 20, 4).ToInt32(),
						};
					}).ToList(),
					Raw = kvp.Value,
				}),
				ct
			);

			var numNodes = servers.Select(s => s.ProcessId).Distinct().Count();
			var numMachines = servers.Select(s => s.MachineId).Distinct().Count();
			var numDCs = servers.Select(s => s.DataCenterId).Distinct().Count();

			var dcs = servers.GroupBy(x => x.DataCenterId).ToArray();
			for (int dcIndex = 0; dcIndex < dcs.Length;dcIndex++)
			{
				var dc = dcs[dcIndex];
				bool lastDc = dcIndex == dcs.Length - 1;

				string dcId = dc.Key.EndsWith("0000000000000000") ? dc.Key.Substring(0, 16) : dc.Key;
				log.WriteLine((lastDc ? "`- " : "|- ") + "[DataCenter] {0} (#{1})", dcId, dcIndex);

				var machines = dc.GroupBy(x => x.MachineId).ToArray();
				string dcPrefix = lastDc ? "   " : "|  ";
				for (int machineIndex = 0; machineIndex < machines.Length; machineIndex++)
				{
					var machine = machines[machineIndex];
					var lastMachine = machineIndex == machines.Length - 1;

					string machineId = machine.Key.EndsWith("0000000000000000") ? machine.Key.Substring(0, 16) : machine.Key;
					log.WriteLine(dcPrefix + (lastMachine ? "`- " : "|- ") + "[Machine] {0}, {1}", machine.First().Parts[0].Address, machineId);

					var procs = machine.ToArray();
					string machinePrefix = dcPrefix + (lastMachine ? "   " : "|  ");
					for (int procIndex = 0; procIndex < procs.Length; procIndex++)
					{
						var proc = procs[procIndex];
						bool lastProc = procIndex == procs.Length - 1;

						log.WriteLine(machinePrefix + (lastProc ? "`- " : "|- ") + "[Process] {0}:{1}, {2}", proc.Parts[0].Address, proc.Parts[0].Port, proc.ProcessId);
						//foreach (var part in proc.Parts)
						//{
						//	log.WriteLine(machinePrefix + "|  -> {0}, {1}, {2:X8}, {3:X8}, {4}, {5:X8}", part.Address, part.Port, part.Unknown1, part.Unknown2, part.Unknown3, part.Unknown4);
						//}
					}
				}
			}
			log.WriteLine();
			log.WriteLine("Found {0} process(es) on {1} machine(s) in {2} datacenter(s)", numNodes, numMachines, numDCs);
			log.WriteLine();
		}

		public static async Task Shards(string[] path, IFdbTuple extras, IFdbDatabase db, TextWriter log, CancellationToken ct)
		{
			var ranges = await Fdb.System.GetChunksAsync(db, FdbKey.MinValue, FdbKey.MaxValue, ct);
			Console.WriteLine("Found {0} shards in the whole cluster", ranges.Count);

			// look if there is something under there
			var folder = (await TryOpenCurrentDirectoryAsync(path, db, ct)) as FdbDirectorySubspace;
			if (folder != null)
			{
				var r = FdbKeyRange.StartsWith(FdbSubspace.Copy(folder).Key);
				Console.WriteLine("Searching for shards that intersect with /{0} ...", String.Join("/", path));
				ranges = await Fdb.System.GetChunksAsync(db, r, ct);
				Console.WriteLine("Found {0} ranges intersecting {1}:", ranges.Count, r);
				var last = Slice.Empty;
				foreach (var range in ranges)
				{
					Console.Write("> " + FdbKey.Dump(range.Begin) + " ...");
					long count = await Fdb.System.EstimateCountAsync(db, range, ct);
					Console.WriteLine(" {0:N0}", count);
					last = range.End;
					//TODO: we can probably get more details on this shard looking in the system keyspace (where it is, how many replicas, ...)
				}
				Console.WriteLine("> ... " + FdbKey.Dump(last));
			}

			//Console.WriteLine("Found " + ranges.Count + " shards in the cluster");
			//TODO: shards that intersect the current directory
		}

		public static async Task Sampling(string[] path, IFdbTuple extras, IFdbDatabase db, TextWriter log, CancellationToken ct)
		{
			double ratio = 0.1d;
			bool auto = true;
			if (extras.Count > 0)
			{
				double x = extras.Get<double>(0);
				if (x > 0 && x <= 1) ratio = x;
				auto = false;
			}

			var folder = await TryOpenCurrentDirectoryAsync(path, db, ct);
			FdbKeyRange span;
			if (folder is FdbDirectorySubspace)
			{
				span = FdbKeyRange.StartsWith(FdbSubspace.Copy(folder as FdbDirectorySubspace).Key);
				log.WriteLine("Reading list of shards for /{0} under {1} ...", String.Join("/", path), FdbKey.Dump(span.Begin));
			}
			else
			{
				log.WriteLine("Reading list of shards for the whole cluster ...");
				span = FdbKeyRange.All;
			}

			// dump keyServers
			var ranges = await Fdb.System.GetChunksAsync(db, span, ct);
			log.WriteLine("> Found {0:N0} shard(s)", ranges.Count);

			// take a sample
			var samples = new List<FdbKeyRange>();

			if (ranges.Count <= 32)
			{ // small enough to scan it all
				samples.AddRange(ranges);
				log.WriteLine("Sampling all {0:N0} shards ...", samples.Count);
			}
			else
			{ // need to take a random subset
				var rnd = new Random();
				int sz = Math.Max((int)Math.Ceiling(ratio * ranges.Count), 1);
				if (auto)
				{
					if (sz > 100) sz = 100; //SAFETY
					if (sz < 32) sz = Math.Max(sz, Math.Min(32, ranges.Count));
				}

				var population = new List<FdbKeyRange>(ranges);
				for (int i = 0; i < sz; i++)
				{
					int p = rnd.Next(population.Count);
					samples.Add(population[p]);
					population.RemoveAt(p);
				}
				log.WriteLine("Sampling " + samples.Count + " out of " + ranges.Count + " shards (" + (100.0 * samples.Count / ranges.Count).ToString("N1") + "%) ...");
			}

			log.WriteLine();
			const string FORMAT_STRING = "{0,9} ║{1,10}{6,6} {2,-29} ║{3,10}{7,7} {4,-37} ║{5,10}";
			const string SCALE_KEY = "....--------========########M";
			const string SCALE_VAL = "....--------========########@@@@@@@@M";
			log.WriteLine(FORMAT_STRING, "Count", "Keys", SCALE_KEY, "Values", SCALE_VAL, "Total", "med.", "med.");

			var rangeOptions = new FdbRangeOptions { Mode = FdbStreamingMode.WantAll };

			samples = samples.OrderBy(x => x.Begin).ToList();

			long globalSize = 0;
			long globalCount = 0;
			int workers = 8; // Math.Max(4, Environment.ProcessorCount);

			var sw = Stopwatch.StartNew();
			var tasks = new List<Task>();
			int n = samples.Count;
			while (samples.Count > 0)
			{
				while (tasks.Count < workers && samples.Count > 0)
				{
					var range = samples[0];
					samples.RemoveAt(0);
					tasks.Add(Task.Run(async () =>
					{
						var kk = new RobustHistogram(RobustHistogram.TimeScale.Ticks);
						var vv = new RobustHistogram(RobustHistogram.TimeScale.Ticks);

						#region Method 1: get_range everything...

						using (var tr = db.BeginTransaction(ct))
						{
							long keySize = 0;
							long valueSize = 0;
							long count = 0;

							int iter = 0;
							var beginSelector = FdbKeySelector.FirstGreaterOrEqual(range.Begin);
							var endSelector = FdbKeySelector.FirstGreaterOrEqual(range.End);
							while (true)
							{
								FdbRangeChunk data = default(FdbRangeChunk);
								FdbException error = null;
								try
								{
									data = await tr.Snapshot.GetRangeAsync(
										beginSelector,
										endSelector,
										rangeOptions,
										iter
									).ConfigureAwait(false);
								}
								catch (FdbException e)
								{
									error = e;
								}

								if (error != null)
								{
									await tr.OnErrorAsync(error.Code).ConfigureAwait(false);
									continue;
								}

								if (data.Count == 0) break;

								count += data.Count;
								foreach (var kvp in data.Chunk)
								{
									keySize += kvp.Key.Count;
									valueSize += kvp.Value.Count;

									kk.Add(TimeSpan.FromTicks(kvp.Key.Count));
									vv.Add(TimeSpan.FromTicks(kvp.Value.Count));
								}

								if (!data.HasMore) break;

								beginSelector = FdbKeySelector.FirstGreaterThan(data.Last.Key);
								++iter;
							}

							long totalSize = keySize + valueSize;
							Interlocked.Add(ref globalSize, totalSize);
							Interlocked.Add(ref globalCount, count);

							lock (log)
							{
								log.WriteLine(FORMAT_STRING, count.ToString("N0"), FormatSize(keySize), kk.GetDistribution(begin: 1, end: 12000, fold: 2), FormatSize(valueSize), vv.GetDistribution(begin: 1, end: 120000, fold: 2), FormatSize(totalSize), FormatSize((int)Math.Ceiling(kk.Median)), FormatSize((int)Math.Ceiling(vv.Median)));
							}
						}
						#endregion

						#region Method 2: estimate the count using key selectors...

						//long counter = await Fdb.System.EstimateCountAsync(db, range, ct);
						//Console.WriteLine("COUNT = " + counter.ToString("N0"));

						#endregion
					}, ct));
				}

				var done = await Task.WhenAny(tasks);
				tasks.Remove(done);
			}

			await Task.WhenAll(tasks);
			sw.Stop();

			log.WriteLine();
			if (n != ranges.Count)
			{
				log.WriteLine("Sampled " + FormatSize(globalSize) + " (" + globalSize.ToString("N0") + " bytes) and " + globalCount.ToString("N0") + " keys in " + sw.Elapsed.TotalSeconds.ToString("N1") + " sec");
				log.WriteLine("> Estimated total size is " + FormatSize(globalSize * ranges.Count / n));
			}
			else
			{
				log.WriteLine("Found " + FormatSize(globalSize) + " (" + globalSize.ToString("N0") + " bytes) and " + globalCount.ToString("N0") + " keys in " + sw.Elapsed.TotalSeconds.ToString("N1") + " sec");
				// compare to the whole cluster
				ranges = await Fdb.System.GetChunksAsync(db, FdbKey.MinValue, FdbKey.MaxValue, ct);
				log.WriteLine("> This directory contains ~{0:N2}% of all data", (100.0 * n / ranges.Count));
			}
			log.WriteLine();
		}

	}
}<|MERGE_RESOLUTION|>--- conflicted
+++ resolved
@@ -73,11 +73,7 @@
 							}
 							else
 							{
-<<<<<<< HEAD
-								log.WriteLine("  {0,-12} {1,-12} {3,9:N0} {2}", FdbKey.Dump(FdbSubspace.Copy(subfolder).Key), subfolder.Layer.IsNullOrEmpty ? "-" : ("<" + subfolder.Layer.ToUnicode() + ">"), name, "-");
-=======
-								log.WriteLine("  {0,-12} {1,-12} {3,9} {2}", FdbKey.Dump(subfolder.Copy().Key), subfolder.Layer.IsNullOrEmpty ? "-" : ("<" + subfolder.Layer.ToUnicode() + ">"), name, "-");
->>>>>>> 54538e74
+								log.WriteLine("  {0,-12} {1,-12} {3,9} {2}", FdbKey.Dump(FdbSubspace.Copy(subfolder).Key), subfolder.Layer.IsNullOrEmpty ? "-" : ("<" + subfolder.Layer.ToUnicode() + ">"), name, "-");
 							}
 						}
 						else
