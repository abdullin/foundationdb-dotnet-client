﻿using FoundationDB.Client;
using FoundationDB.Layers.Directories;
using FoundationDB.Layers.Tuples;
using System;
using System.Collections.Generic;
using System.Diagnostics;
using System.Globalization;
using System.IO;
using System.Linq;
using System.Net;
using System.Text;
using System.Threading;
using System.Threading.Tasks;

namespace FdbShell
{
	public static class BasicCommands
	{

		[Flags]
		public enum DirectoryBrowseOptions
		{
			Default = 0,
			ShowFirstKeys = 1,
			ShowCount = 2,
		}

		public static async Task<IFdbDirectory> TryOpenCurrentDirectoryAsync(string[] path, IFdbDatabase db, CancellationToken ct)
		{
			if (path != null && path.Length > 0)
			{
				return await db.Directory.TryOpenAsync(path, cancellationToken: ct);
			}
			else
			{
				return db.Directory;
			}
		}

		public static async Task Dir(string[] path, IFdbTuple extras, DirectoryBrowseOptions options, IFdbDatabase db, TextWriter log, CancellationToken ct)
		{
			if (log == null) log = Console.Out;

			log.WriteLine("# Listing {0}:", String.Join("/", path));

			var parent = await TryOpenCurrentDirectoryAsync(path, db, ct);
			if (parent == null)
			{
				log.WriteLine("  Directory not found.");
				return;
			}

			if (parent.Layer.IsPresent)
			{
				log.WriteLine("# Layer: {0}", parent.Layer.ToAsciiOrHexaString());
			}

			var folders = await Fdb.Directory.BrowseAsync(db, parent, ct);
			if (folders != null && folders.Count > 0)
			{
				foreach (var kvp in folders)
				{
					var name = kvp.Key;
					var subfolder = kvp.Value;
					if (subfolder != null)
					{
						if ((options & DirectoryBrowseOptions.ShowCount) != 0)
						{
							if (!(subfolder is FdbDirectoryPartition))
							{
								long count = await Fdb.System.EstimateCountAsync(db, subfolder.Tuples.ToRange(), ct);
								log.WriteLine("  {0,-12} {1,-12} {3,9:N0} {2}", FdbKey.Dump(FdbSubspace.Copy(subfolder).Key), subfolder.Layer.IsNullOrEmpty ? "-" : ("<" + subfolder.Layer.ToUnicode() + ">"), name, count);
							}
							else
							{
								log.WriteLine("  {0,-12} {1,-12} {3,9:N0} {2}", FdbKey.Dump(FdbSubspace.Copy(subfolder).Key), subfolder.Layer.IsNullOrEmpty ? "-" : ("<" + subfolder.Layer.ToUnicode() + ">"), name, "-");
							}
						}
						else
						{
							log.WriteLine("  {0,-12} {1,-12} {2}", FdbKey.Dump(FdbSubspace.Copy(subfolder).Key), subfolder.Layer.IsNullOrEmpty ? "-" : ("<" + subfolder.Layer.ToUnicode() + ">"), name);
						}
					}
					else
					{
						log.WriteLine("  WARNING: {0} seems to be missing!", name);
					}
				}
				log.WriteLine("  {0} sub-directorie(s).", folders.Count);
			}
			else
			{
				//TODO: test if it contains data?
				log.WriteLine("  No sub-directories.");
			}
		}

		/// <summary>Creates a new directory</summary>
		public static async Task CreateDirectory(string[] path, IFdbTuple extras, IFdbDatabase db, TextWriter log, CancellationToken ct)
		{
			if (log == null) log = Console.Out;

			string layer = extras.Count > 0 ? extras.Get<string>(0) : null;

			log.WriteLine("# Creating directory {0} with layer '{1}'", String.Join("/", path), layer);

			var folder = await db.Directory.TryOpenAsync(path, cancellationToken: ct);
			if (folder != null)
			{
				log.WriteLine("- Directory {0} already exists!", string.Join("/", path));
				return;
			}

			folder = await db.Directory.TryCreateAsync(path, Slice.FromString(layer), cancellationToken: ct);
			log.WriteLine("- Created under {0} [{1}]", FdbKey.Dump(folder.Key), folder.Key.ToHexaString(' '));

			// look if there is already stuff under there
			var stuff = await db.ReadAsync((tr) => tr.GetRange(folder.Tuples.ToRange()).FirstOrDefaultAsync(), cancellationToken: ct);
			if (stuff.Key.IsPresent)
			{
				log.WriteLine("CAUTION: There is already some data under {0} !");
				log.WriteLine("  {0} = {1}", FdbKey.Dump(stuff.Key), stuff.Value.ToAsciiOrHexaString());
			}
		}

		/// <summary>Remove a directory and all its data</summary>
		public static async Task RemoveDirectory(string[] path, IFdbTuple extras, IFdbDatabase db, TextWriter log, CancellationToken ct)
		{
			if (log == null) log = Console.Out;

			string layer = extras.Count > 0 ? extras.Get<string>(0) : null;

			var folder = await db.Directory.TryOpenAsync(path, cancellationToken: ct);
			if (folder == null)
			{
				log.WriteLine("# Directory {0} does not exist", string.Join("/", path));
				return;
			}

			// are there any subdirectories ?
			var subDirs = await folder.TryListAsync(db, ct);
			if (subDirs != null && subDirs.Count > 0)
			{
				//TODO: "-r" flag ?
				log.WriteLine("# Cannot remove {0} because it still contains {1} sub-directorie(s)", string.Join("/", path), subDirs.Count);
			}

			//TODO: ask for confirmation?

			log.WriteLine("# Deleting directory {0} ...", String.Join("/", path));
			await folder.RemoveAsync(db, ct);
			log.WriteLine("# Gone!");
		}

		/// <summary>Move/Rename a directory</summary>
		public static async Task MoveDirectory(string[] srcPath, string[] dstPath, IFdbTuple extras, IFdbDatabase db, TextWriter log, CancellationToken ct)
		{
			var folder = await db.Directory.TryOpenAsync(srcPath, cancellationToken: ct);
			if (folder == null)
			{
				log.WriteLine("# Source directory {0} does not exist!", string.Join("/", srcPath));
				return;
			}

			folder = await db.Directory.TryOpenAsync(dstPath, cancellationToken: ct);
			if (folder != null)
			{
				log.WriteLine("# Destination directory {0} already exists!", string.Join("/", dstPath));
				return;
			}

			await db.Directory.MoveAsync(srcPath, dstPath, ct);
			Console.WriteLine("Moved {0} to {1}", string.Join("/", srcPath), string.Join("/", dstPath));
		}

		public static async Task ShowDirectoryLayer(string[] path, IFdbTuple extras, IFdbDatabase db, TextWriter log, CancellationToken ct)
		{
			var dir = await BasicCommands.TryOpenCurrentDirectoryAsync(path, db, ct);
			if (dir == null)
			{
				log.WriteLine("# Directory {0} does not exist anymore", String.Join("/", path));
			}
			else
			{
				if (dir.Layer == FdbDirectoryPartition.LayerId)
					log.WriteLine("# Directory {0} is a partition", String.Join("/", path));
				else if (dir.Layer.IsPresent)
					log.WriteLine("# Directory {0} has layer {1}", String.Join("/", path), dir.Layer.ToAsciiOrHexaString());
				else
					log.WriteLine("# Directory {0} does not have a layer defined", String.Join("/", path));
			}
		}

		public static async Task ChangeDirectoryLayer(string[] path, string layer, IFdbTuple extras, IFdbDatabase db, TextWriter log, CancellationToken ct)
		{
			var dir = await BasicCommands.TryOpenCurrentDirectoryAsync(path, db, ct);
			if (dir == null)
			{
				log.WriteLine("# Directory {0} does not exist anymore", String.Join("/", path));
			}
			else
			{
				dir = await db.ReadWriteAsync((tr) => dir.ChangeLayerAsync(tr, Slice.FromString(layer)), ct);
				log.WriteLine("# Directory {0} layer changed to {1}", String.Join("/", path), dir.Layer.ToAsciiOrHexaString());
			}
		}

		/// <summary>Counts the number of keys inside a directory</summary>
		public static async Task Count(string[] path, IFdbTuple extras, IFdbDatabase db, TextWriter log, CancellationToken ct)
		{
			// look if there is something under there
			var folder = (await TryOpenCurrentDirectoryAsync(path, db, ct)) as FdbDirectorySubspace;
			if (folder == null)
			{
				log.WriteLine("# Directory {0} does not exist", String.Join("/", path));
				return;
			}

			var copy = FdbSubspace.Copy(folder);
			log.WriteLine("# Counting keys under {0} ...", FdbKey.Dump(copy.Key));

			var progress = new Progress<FdbTuple<long, Slice>>((state) =>
			{
				log.Write("\r# Found {0:N0} keys...", state.Item1);
			});

<<<<<<< HEAD
			long count = await Fdb.System.EstimateCountAsync(db, copy.Tuples.ToRange(), progress, ct);
			log.WriteLine("\r# Found {0:N0} keys in {1}", count, String.Join("/", folder.Path));
=======
			long count = await Fdb.System.EstimateCountAsync(db, copy.ToRange(), progress, ct);
			log.WriteLine("\r# Found {0:N0} keys in {1}", count, folder.FullName);
>>>>>>> efbbf278
		}

		/// <summary>Shows the first few keys of a directory</summary>
		public static async Task Show(string[] path, IFdbTuple extras, bool reverse, IFdbDatabase db, TextWriter log, CancellationToken ct)
		{
			int count = 20;
			if (extras.Count > 0)
			{
				int x = extras.Get<int>(0);
				if (x > 0) count = x;
			}

			// look if there is something under there
			var folder = await db.Directory.TryOpenAsync(path, cancellationToken: ct);
			if (folder != null)
			{
				log.WriteLine("# Content of {0} [{1}]", FdbKey.Dump(folder.Key), folder.Key.ToHexaString(' '));
				var keys = await db.QueryAsync((tr) =>
					{
						var query = tr.GetRange(folder.Tuples.ToRange());
						return reverse
							? query.Reverse().Take(count)
							: query.Take(count + 1);
					}, cancellationToken: ct);
				if (keys.Count > 0)
				{
					if (reverse) keys.Reverse();
					foreach (var key in keys.Take(count))
					{
						log.WriteLine("...{0} = {1}", FdbKey.Dump(folder.ExtractKey(key.Key)), key.Value.ToAsciiOrHexaString());
					}
					if (!reverse && keys.Count == count + 1)
					{
						log.WriteLine("... more");
					}
				}
				else
				{
					log.WriteLine("  no content found");
				}
			}
		}

		/// <summary>Display a tree of a directory's children</summary>
		public static async Task Tree(string[] path, IFdbTuple extras, IFdbDatabase db, TextWriter log, CancellationToken ct)
		{
			if (log == null) log = Console.Out;

			log.WriteLine("# Tree of {0}:", String.Join("/", path));

			FdbDirectorySubspace root = null;
			if (path.Length > 0) root = await db.Directory.TryOpenAsync(path, cancellationToken: ct);

			await TreeDirectoryWalk(root, new List<bool>(), db, log, ct);

			log.WriteLine("# done");
		}

		private static async Task TreeDirectoryWalk(FdbDirectorySubspace folder, List<bool> last, IFdbDatabase db, TextWriter stream, CancellationToken ct)
		{
			ct.ThrowIfCancellationRequested();

			var sb = new StringBuilder(last.Count * 4);
			if (last.Count > 0)
			{
				for (int i = 0; i < last.Count - 1; i++) sb.Append(last[i] ? "    " : "|   ");
				sb.Append(last[last.Count - 1] ? "`-- " : "|-- ");
			}

			IFdbDirectory node;
			if (folder == null)
			{
				stream.WriteLine(sb.ToString() + "<root>");
				node = db.Directory;
			}
			else
			{
				stream.WriteLine(sb.ToString() + (folder.Layer.ToString() == "partition" ? ("<" + folder.Name + ">") : folder.Name) + (folder.Layer.IsNullOrEmpty ? String.Empty : (" [" + folder.Layer.ToString() + "]")));
				node = folder;
			}

			var children = await Fdb.Directory.BrowseAsync(db, node, ct);
			int n = children.Count;
			foreach (var child in children)
			{
				last.Add((n--) == 1);
				await TreeDirectoryWalk(child.Value, last, db, stream, ct);
				last.RemoveAt(last.Count - 1);
			}
		}

		public static async Task Map(string[] path, IFdbTuple extras, IFdbDatabase db, TextWriter log, CancellationToken ct)
		{
			// we want to merge the map of shards, with the map of directories from the Directory Layer, and count for each directory how many shards intersect


			var folder = await TryOpenCurrentDirectoryAsync(path, db, ct);
			if (folder == null)
			{
				log.WriteLine("# Directory not found");
				return;
			}

			var span = folder.DirectoryLayer.ContentSubspace.Tuples.ToRange();

			// note: this may break in future versions of the DL! Maybe we need a custom API to get a flat list of all directories in a DL that span a specific range ?

			var shards = await Fdb.System.GetChunksAsync(db, span, ct);
			int totalShards = shards.Count;
			log.WriteLine("Found {0} shard(s) in partition /{1}", totalShards, folder.DirectoryLayer.FullName);

			log.WriteLine("Listing all directories...");
			var map = new Dictionary<string, int>(StringComparer.Ordinal);
			Action<string[], int> account = (p, c) =>
			{
				for (int i = 1; i <= p.Length; i++)
				{
					var s = "/" + String.Join("/", p, 0, i);
					int x;
					map[s] = map.TryGetValue(s, out x) ? (x + c) : c;
				}
			};

			var work = new Stack<IFdbDirectory>();
			work.Push(folder);

			var dirs = new List<IFdbDirectory>();
			int n = 0;
			while(work.Count > 0)
			{
				var cur = work.Pop();
				// skip sub partitions

				var names = await cur.ListAsync(db, ct);
				foreach(var name in names)
				{
					var sub = await cur.TryOpenAsync(db, name, ct);
					if (sub != null)
					{
						var p = sub.FullName;
						if (sub is FdbDirectoryPartition)
						{
							log.WriteLine("\r! Skipping partition {0}     ", sub.Name);
							n = 0;
							continue;
						}
						log.Write("\r/{0}{1}", p, p.Length > n ? String.Empty : new string(' ', n - p.Length));
						n = p.Length;
						work.Push(sub);
						dirs.Add(sub);
					}
				}
			}
			log.Write("\r" + new string(' ', n + 2));
			log.WriteLine("\r> Found {0} sub-directories", dirs.Count);

			log.WriteLine();
			log.WriteLine("Estimating size of each directory...");
			int foundShards = 0;
			n = 0;
			int max = 0;
			IFdbDirectory bigBad = null;
			foreach (var dir in dirs)
			{
				log.Write("\r> {0}{1}", dir.Name, dir.Name.Length > n ? String.Empty : new string(' ', n - dir.Name.Length));
				n = dir.Name.Length;

				var p = dir.Path.ToArray();
				var key = ((FdbSubspace)dir).Key;

				// verify that the subspace has at least one key inside
				var bounds = await db.ReadAsync(async (tr) =>
				{
					var kvs = await Task.WhenAll(
						tr.GetRange(FdbKeyRange.StartsWith(key)).FirstOrDefaultAsync(),
						tr.GetRange(FdbKeyRange.StartsWith(key)).LastOrDefaultAsync()
					);
					return new { Min = kvs[0].Key, Max = kvs[1].Key };
				}, ct);

				if (bounds.Min.HasValue)
				{ // folder is not empty
					shards = await Fdb.System.GetChunksAsync(db, FdbKeyRange.StartsWith(key), ct);
					//TODO: we still need to check if the first and last shard really intersect the subspace

					// we need to check if the shards actually contain data
					//Console.WriteLine("/{0} under {1} with {2} shard(s)", string.Join("/", p), FdbKey.Dump(key), shards.Count);
					foundShards += shards.Count;
					account(p, shards.Count);
					if (shards.Count > max) { max = shards.Count; bigBad = dir; }
				}
				else
				{
					account(p, 0);
				}
			}
			log.Write("\r" + new string(' ', n + 2));
			log.WriteLine("\rFound a total of {0} shard(s) in {1} folder(s)", foundShards, dirs.Count);
			log.WriteLine();

			log.WriteLine("Shards %Total              Path");
			foreach(var kvp in map.OrderBy(x => x.Key))
			{
				log.WriteLine("{0,6} {1,-20} {2}", kvp.Value, RobustHistogram.FormatHistoBar((double)kvp.Value / foundShards, 20), kvp.Key);
			}
			log.WriteLine();

			if (bigBad != null)
			{
				log.WriteLine("Biggest folder is /{0} with {1} shards ({2:N1}% total, {3:N1}% subtree)", bigBad.FullName, max, 100.0 * max / totalShards, 100.0 * max / foundShards);
				log.WriteLine();
			}
		}

		private static string FormatSize(long size, CultureInfo ci = null)
		{
			ci = ci ?? CultureInfo.InvariantCulture;
			if (size < 2048) return size.ToString("N0", ci);
			double x = size / 1024.0;
			if (x < 800) return x.ToString("N1", ci) + " k";
			x /= 1024.0;
			if (x < 800) return x.ToString("N2", ci) + " M";
			x /= 1024.0;
			return x.ToString("N2", ci) + " G";
		}

		/// <summary>Find the DCs, machines and processes in the cluster</summary>
		public static async Task Topology(string[] path, IFdbTuple extras, IFdbDatabase db, TextWriter log, CancellationToken ct)
		{
			var coords = await Fdb.System.GetCoordinatorsAsync(db, ct);
			log.WriteLine("[Cluster] {0}", coords.Id);

			var servers = await db.QueryAsync(tr => tr
				.WithAccessToSystemKeys()
				.GetRange(FdbKeyRange.StartsWith(Fdb.System.ServerList))
				.Select(kvp => new
				{
					// Offsets		Size	Type	Name		Description
					//    0			 2		Word	Version?	0100 (1.0 ?)
					//    2			 4		DWord	???			0x00 0x20 0xA2 0x00
					//    6			 2		Word	FDBMagic	0xDB 0x0F "FDB"
					//    8			16		Guid	NodeId		Unique Process ID
					//   24			16		Guid	Machine		"machine_id" field in foundationdb.conf (ends with 8x0 if manually specified)
					//   40			16		Guid	DataCenter	"datacenter_id" field in foundationdb.conf (ends with 8x0 if manually specified)
					//   56			 4		???		??			4 x 0
					//   60			12 x24	ARRAY[] ??			array of 12x the same 24-byte struct defined below

					// ...0			 4		DWord	IPAddress	01 00 00 7F => 127.0.0.1
					// ...4			 4		DWord	Port		94 11 00 00 -> 4500
					// ...8			 4		DWord	??			randomish, changes every reboot
					// ..12			 4		DWord	??			randomish, changes every reboot
					// ..16			 4		DWord	Size?		small L-E integer, usually between 0x20 and 0x40...
					// ..20			 4		DWord	??			randmoish, changes every reboot

					ProcessId = kvp.Value.Substring(8, 16).ToHexaString(),
					MachineId = kvp.Value.Substring(24, 16).ToHexaString(),
					DataCenterId = kvp.Value.Substring(40, 16).ToHexaString(),

					Parts = Enumerable.Range(0, 12).Select(i =>
					{
						int p = 60 + 24 * i;
						return new
						{
							Address = new IPAddress(kvp.Value.Substring(p, 4).GetBytes().Reverse().ToArray()),
							Port = kvp.Value.Substring(p + 4, 4).ToInt32(),
							Unknown1 = kvp.Value.Substring(p + 8, 4).ToInt32(),
							Unknown2 = kvp.Value.Substring(p + 12, 4).ToInt32(),
							Unknown3 = kvp.Value.Substring(p + 16, 4).ToInt32(),
							Unknown4 = kvp.Value.Substring(p + 20, 4).ToInt32(),
						};
					}).ToList(),
					Raw = kvp.Value,
				}),
				ct
			);

			var numNodes = servers.Select(s => s.ProcessId).Distinct().Count();
			var numMachines = servers.Select(s => s.MachineId).Distinct().Count();
			var numDCs = servers.Select(s => s.DataCenterId).Distinct().Count();

			var dcs = servers.GroupBy(x => x.DataCenterId).ToArray();
			for (int dcIndex = 0; dcIndex < dcs.Length;dcIndex++)
			{
				var dc = dcs[dcIndex];
				bool lastDc = dcIndex == dcs.Length - 1;

				string dcId = dc.Key.EndsWith("0000000000000000") ? dc.Key.Substring(0, 16) : dc.Key;
				log.WriteLine((lastDc ? "`- " : "|- ") + "[DataCenter] {0} (#{1})", dcId, dcIndex);

				var machines = dc.GroupBy(x => x.MachineId).ToArray();
				string dcPrefix = lastDc ? "   " : "|  ";
				for (int machineIndex = 0; machineIndex < machines.Length; machineIndex++)
				{
					var machine = machines[machineIndex];
					var lastMachine = machineIndex == machines.Length - 1;

					string machineId = machine.Key.EndsWith("0000000000000000") ? machine.Key.Substring(0, 16) : machine.Key;
					log.WriteLine(dcPrefix + (lastMachine ? "`- " : "|- ") + "[Machine] {0}, {1}", machine.First().Parts[0].Address, machineId);

					var procs = machine.ToArray();
					string machinePrefix = dcPrefix + (lastMachine ? "   " : "|  ");
					for (int procIndex = 0; procIndex < procs.Length; procIndex++)
					{
						var proc = procs[procIndex];
						bool lastProc = procIndex == procs.Length - 1;

						log.WriteLine(machinePrefix + (lastProc ? "`- " : "|- ") + "[Process] {0}:{1}, {2}", proc.Parts[0].Address, proc.Parts[0].Port, proc.ProcessId);
						//foreach (var part in proc.Parts)
						//{
						//	log.WriteLine(machinePrefix + "|  -> {0}, {1}, {2:X8}, {3:X8}, {4}, {5:X8}", part.Address, part.Port, part.Unknown1, part.Unknown2, part.Unknown3, part.Unknown4);
						//}
					}
				}
			}
			log.WriteLine();
			log.WriteLine("Found {0} process(es) on {1} machine(s) in {2} datacenter(s)", numNodes, numMachines, numDCs);
			log.WriteLine();
		}

		public static async Task Shards(string[] path, IFdbTuple extras, IFdbDatabase db, TextWriter log, CancellationToken ct)
		{
			var ranges = await Fdb.System.GetChunksAsync(db, FdbKey.MinValue, FdbKey.MaxValue, ct);
			Console.WriteLine("Found {0} shards in the whole cluster", ranges.Count);

			// look if there is something under there
			var folder = (await TryOpenCurrentDirectoryAsync(path, db, ct)) as FdbDirectorySubspace;
			if (folder != null)
			{
				var r = FdbKeyRange.StartsWith(FdbSubspace.Copy(folder).Key);
				Console.WriteLine("Searching for shards that intersect with /{0} ...", String.Join("/", path));
				ranges = await Fdb.System.GetChunksAsync(db, r, ct);
				Console.WriteLine("Found {0} ranges intersecting {1}:", ranges.Count, r);
				var last = Slice.Empty;
				foreach (var range in ranges)
				{
					Console.Write("> " + FdbKey.Dump(range.Begin) + " ...");
					long count = await Fdb.System.EstimateCountAsync(db, range, ct);
					Console.WriteLine(" {0:N0}", count);
					last = range.End;
					//TODO: we can probably get more details on this shard looking in the system keyspace (where it is, how many replicas, ...)
				}
				Console.WriteLine("> ... " + FdbKey.Dump(last));
			}

			//Console.WriteLine("Found " + ranges.Count + " shards in the cluster");
			//TODO: shards that intersect the current directory
		}

		public static async Task Sampling(string[] path, IFdbTuple extras, IFdbDatabase db, TextWriter log, CancellationToken ct)
		{
			double ratio = 0.1d;
			bool auto = true;
			if (extras.Count > 0)
			{
				double x = extras.Get<double>(0);
				if (x > 0 && x <= 1) ratio = x;
				auto = false;
			}

			var folder = await TryOpenCurrentDirectoryAsync(path, db, ct);
			FdbKeyRange span;
			if (folder is FdbDirectorySubspace)
			{
				span = FdbKeyRange.StartsWith(FdbSubspace.Copy(folder as FdbDirectorySubspace).Key);
				log.WriteLine("Reading list of shards for /{0} under {1} ...", String.Join("/", path), FdbKey.Dump(span.Begin));
			}
			else
			{
				log.WriteLine("Reading list of shards for the whole cluster ...");
				span = FdbKeyRange.All;
			}

			// dump keyServers
			var ranges = await Fdb.System.GetChunksAsync(db, span, ct);
			log.WriteLine("> Found {0:N0} shard(s)", ranges.Count);

			// take a sample
			var samples = new List<FdbKeyRange>();

			if (ranges.Count <= 32)
			{ // small enough to scan it all
				samples.AddRange(ranges);
				log.WriteLine("Sampling all {0:N0} shards ...", samples.Count);
			}
			else
			{ // need to take a random subset
				var rnd = new Random();
				int sz = Math.Max((int)Math.Ceiling(ratio * ranges.Count), 1);
				if (auto)
				{
					if (sz > 100) sz = 100; //SAFETY
					if (sz < 32) sz = Math.Max(sz, Math.Min(32, ranges.Count));
				}

				var population = new List<FdbKeyRange>(ranges);
				for (int i = 0; i < sz; i++)
				{
					int p = rnd.Next(population.Count);
					samples.Add(population[p]);
					population.RemoveAt(p);
				}
				log.WriteLine("Sampling " + samples.Count + " out of " + ranges.Count + " shards (" + (100.0 * samples.Count / ranges.Count).ToString("N1") + "%) ...");
			}

			log.WriteLine();
			const string FORMAT_STRING = "{0,9} ║{1,10}{6,6} {2,-29} ║{3,10}{7,7} {4,-37} ║{5,10}";
			const string SCALE_KEY = "....--------========########M";
			const string SCALE_VAL = "....--------========########@@@@@@@@M";
			log.WriteLine(FORMAT_STRING, "Count", "Keys", SCALE_KEY, "Values", SCALE_VAL, "Total", "med.", "med.");

			var rangeOptions = new FdbRangeOptions { Mode = FdbStreamingMode.WantAll };

			samples = samples.OrderBy(x => x.Begin).ToList();

			long globalSize = 0;
			long globalCount = 0;
			int workers = 8; // Math.Max(4, Environment.ProcessorCount);

			var sw = Stopwatch.StartNew();
			var tasks = new List<Task>();
			int n = samples.Count;
			while (samples.Count > 0)
			{
				while (tasks.Count < workers && samples.Count > 0)
				{
					var range = samples[0];
					samples.RemoveAt(0);
					tasks.Add(Task.Run(async () =>
					{
						var kk = new RobustHistogram(RobustHistogram.TimeScale.Ticks);
						var vv = new RobustHistogram(RobustHistogram.TimeScale.Ticks);

						#region Method 1: get_range everything...

						using (var tr = db.BeginTransaction(ct))
						{
							long keySize = 0;
							long valueSize = 0;
							long count = 0;

							int iter = 0;
							var beginSelector = FdbKeySelector.FirstGreaterOrEqual(range.Begin);
							var endSelector = FdbKeySelector.FirstGreaterOrEqual(range.End);
							while (true)
							{
								FdbRangeChunk data = default(FdbRangeChunk);
								FdbException error = null;
								try
								{
									data = await tr.Snapshot.GetRangeAsync(
										beginSelector,
										endSelector,
										rangeOptions,
										iter
									).ConfigureAwait(false);
								}
								catch (FdbException e)
								{
									error = e;
								}

								if (error != null)
								{
									await tr.OnErrorAsync(error.Code).ConfigureAwait(false);
									continue;
								}

								if (data.Count == 0) break;

								count += data.Count;
								foreach (var kvp in data.Chunk)
								{
									keySize += kvp.Key.Count;
									valueSize += kvp.Value.Count;

									kk.Add(TimeSpan.FromTicks(kvp.Key.Count));
									vv.Add(TimeSpan.FromTicks(kvp.Value.Count));
								}

								if (!data.HasMore) break;

								beginSelector = FdbKeySelector.FirstGreaterThan(data.Last.Key);
								++iter;
							}

							long totalSize = keySize + valueSize;
							Interlocked.Add(ref globalSize, totalSize);
							Interlocked.Add(ref globalCount, count);

							lock (log)
							{
								log.WriteLine(FORMAT_STRING, count.ToString("N0"), FormatSize(keySize), kk.GetDistribution(begin: 1, end: 12000, fold: 2), FormatSize(valueSize), vv.GetDistribution(begin: 1, end: 120000, fold: 2), FormatSize(totalSize), FormatSize((int)Math.Ceiling(kk.Median)), FormatSize((int)Math.Ceiling(vv.Median)));
							}
						}
						#endregion

						#region Method 2: estimate the count using key selectors...

						//long counter = await Fdb.System.EstimateCountAsync(db, range, ct);
						//Console.WriteLine("COUNT = " + counter.ToString("N0"));

						#endregion
					}, ct));
				}

				var done = await Task.WhenAny(tasks);
				tasks.Remove(done);
			}

			await Task.WhenAll(tasks);
			sw.Stop();

			log.WriteLine();
			if (n != ranges.Count)
			{
				log.WriteLine("Sampled " + FormatSize(globalSize) + " (" + globalSize.ToString("N0") + " bytes) and " + globalCount.ToString("N0") + " keys in " + sw.Elapsed.TotalSeconds.ToString("N1") + " sec");
				log.WriteLine("> Estimated total size is " + FormatSize(globalSize * ranges.Count / n));
			}
			else
			{
				log.WriteLine("Found " + FormatSize(globalSize) + " (" + globalSize.ToString("N0") + " bytes) and " + globalCount.ToString("N0") + " keys in " + sw.Elapsed.TotalSeconds.ToString("N1") + " sec");
				// compare to the whole cluster
				ranges = await Fdb.System.GetChunksAsync(db, FdbKey.MinValue, FdbKey.MaxValue, ct);
				log.WriteLine("> This directory contains ~{0:N2}% of all data", (100.0 * n / ranges.Count));
			}
			log.WriteLine();
		}

	}
}<|MERGE_RESOLUTION|>--- conflicted
+++ resolved
@@ -224,13 +224,8 @@
 				log.Write("\r# Found {0:N0} keys...", state.Item1);
 			});
 
-<<<<<<< HEAD
 			long count = await Fdb.System.EstimateCountAsync(db, copy.Tuples.ToRange(), progress, ct);
-			log.WriteLine("\r# Found {0:N0} keys in {1}", count, String.Join("/", folder.Path));
-=======
-			long count = await Fdb.System.EstimateCountAsync(db, copy.ToRange(), progress, ct);
 			log.WriteLine("\r# Found {0:N0} keys in {1}", count, folder.FullName);
->>>>>>> efbbf278
 		}
 
 		/// <summary>Shows the first few keys of a directory</summary>
