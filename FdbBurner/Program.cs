--- conflicted
+++ resolved
@@ -102,11 +102,7 @@
 								? rnd.Next()
 								: pos + i;
 
-<<<<<<< HEAD
-							tr.Set(folder.Tuples.EncodeKey(x, suffix), value);
-=======
-							tr.Set(folder.Pack(x, Suffix), Value);
->>>>>>> 76608e7b
+							tr.Set(folder.Tuples.EncodeKey(x, Suffix), Value);
 							Interlocked.Increment(ref Keys);
 						}
 						pos += N;
